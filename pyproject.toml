--- conflicted
+++ resolved
@@ -51,10 +51,7 @@
 [tool.black]
 target-version = ["py310"]
 skip-string-normalization = true
-<<<<<<< HEAD
 line-length = 120
-=======
->>>>>>> c4595c18
 
 [tool.isort]
 profile = "black"
