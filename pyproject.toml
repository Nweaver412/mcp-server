[build-system]
requires = ["hatchling"]
build-backend = "hatchling.build"

[project]
name = "keboola-mcp-server"
<<<<<<< HEAD
version = "0.24.2"
=======
version = "0.25.0"
>>>>>>> 3f60da26
description = "MCP server for interacting with Keboola Connection"
readme = "README.md"
requires-python = ">=3.10"
license = "MIT"
authors = [{ name = "Keboola", email = "devel@keboola.com" }]
dependencies = [
    "fastmcp ~= 2.2",
    "httpx ~= 0.28",
    "google-cloud-bigquery ~= 3.31",
    "jsonschema~=4.23",
]
[project.optional-dependencies]
codestyle = [
    "black ~= 25.1",
    "isort ~= 6.0",
    "flake8 ~= 7.2",
    "Flake8-pyproject ~= 1.2",
    "flake8-bugbear ~= 24.12",
    "flake8-colors ~= 0.1",
    "flake8-isort ~= 6.1",
    "flake8-pytest-style ~= 2.1",
    "flake8-quotes ~= 3.4",
    "flake8-typing-imports ~= 1.16",
    "pep8-naming ~= 0.14",
]
tests = [
    "pytest ~= 8.3",
    "pytest-asyncio ~= 0.25",
    "pytest-cov ~= 6.0",
    "pytest-datadir ~= 1.6.1",
    "python-dotenv ~= 1.1",
    "pytest-mock ~= 3.14",
]
integtests = [
    "kbcstorage ~= 0.9",
]
dev = [
    "tox ~= 4.23",
]

[project.scripts]
keboola_mcp_server = "keboola_mcp_server.cli:main"
keboola-mcp-server = "keboola_mcp_server.cli:main"

[tool.setuptools.package-data]
"keboola_mcp_server.resources" = ["storage-schema.json"]

[tool.black]
target-version = ["py310"]
skip-string-normalization = true
line-length = 120

[tool.isort]
profile = "black"
line_length = 120
multi_line_output = 3
use_parentheses = true

[tool.hatch.build.targets.wheel]
packages = ["src/keboola_mcp_server"]

[tool.pytest.ini_options]
addopts = [
    "--import-mode=importlib",
]
asyncio_default_fixture_loop_scope = "function"
asyncio_mode = "strict"
log_cli = false
log_level = "INFO"
log_cli_format = "%(asctime)s [%(levelname)8s] %(name)s: %(message)s (%(filename)s:%(lineno)s)"
log_cli_date_format = "%Y-%m-%d %H:%M:%S"

[tool.flake8]
max-line-length = 120
import-order-style = "edited"
application-package-names = ["keboola_mcp_server"]
min-python-version = "3.10.0"
pytest-fixture-no-parentheses = true
# Skip unused import checks F401 in __init__.py files; re-exported imports are intentional. 
per-file-ignores = [
    "__init__.py: F401",
]
# For Compatibility with black we skip: E203 whitespace before ':', W503 checks line break before binary operator
# For Compatibility with isort we skip: I101 Imported names are in the wrong order since we follow isort format using
# alphabetical case-sensitive sort A, B, a, b 
extend-ignore = ["E203", "W503", "I101"]

[tool.tox]
requires = ["tox>=4.23"]
env_list = ["python", "flake8"]

[tool.tox.env_run_base]
description = "Run tests"
extras = ["tests"]
package = "wheel"
wheel_build_env = ".pkg"
commands = [
    [
        "pytest",
        { replace = "posargs", default = [
            "tests",
            "--cov=keboola_mcp_server",
            "--cov-report=term-missing",
            "--cov-report=xml",
            "--junitxml",
            "./test-results.xml",
        ], extend = true },
    ],
]

[tool.tox.env.integtests]
description = "Run integration tests"
extras = ["tests", "integtests"]
pass_env = [
    "INTEGTEST_STORAGE_API_URL",
    "INTEGTEST_STORAGE_TOKEN",
    "INTEGTEST_WORKSPACE_SCHEMA",
]
commands = [
    [
        "pytest",
        { replace = "posargs", default = [
            "integtests",
            "--junitxml",
            "./integtest-results.xml",
        ], extend = true },
    ],
]

[tool.tox.env.flake8]
description = "Run code style check using flake8"
package = "skip"
deps = [
    "flake8 ~= 7.2",
    "Flake8-pyproject ~= 1.2",
    "flake8-bugbear ~= 24.12",
    "flake8-colors ~= 0.1",
    "flake8-isort ~= 6.1",
    "flake8-pytest-style ~= 2.1",
    "flake8-quotes ~= 3.4",
    "flake8-typing-imports ~= 1.16",
    "pep8-naming ~= 0.14",
]
commands = [["flake8", "src/", "tests/", "integtests/"]]<|MERGE_RESOLUTION|>--- conflicted
+++ resolved
@@ -4,11 +4,7 @@
 
 [project]
 name = "keboola-mcp-server"
-<<<<<<< HEAD
-version = "0.24.2"
-=======
-version = "0.25.0"
->>>>>>> 3f60da26
+version = "0.25.1"
 description = "MCP server for interacting with Keboola Connection"
 readme = "README.md"
 requires-python = ">=3.10"
