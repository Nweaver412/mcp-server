--- conflicted
+++ resolved
@@ -1,9 +1,5 @@
 import logging
-<<<<<<< HEAD
 from typing import Annotated, Any, Dict, List, Literal, Optional, Union, cast, get_args
-=======
-from typing import Annotated, Any, Dict, List, Optional, cast
->>>>>>> 19329e31
 
 from mcp.server.fastmcp import Context, FastMCP
 from pydantic import AliasChoices, BaseModel, Field, field_validator, validator
@@ -12,7 +8,6 @@
 
 logger = logging.getLogger(__name__)
 
-<<<<<<< HEAD
 ############################## Base Models to #########################################
 
 FULLY_QUALIFIED_ID_SEPARATOR: str = "::"
@@ -24,10 +19,7 @@
     component. This object bears the reduced information about the core component, including the component ID, name,
     type, description.
     """
-=======
->>>>>>> 19329e31
-
-class Component(BaseModel):
+
     component_id: str = Field(
         description="The ID of the component",
         validation_alias=AliasChoices("id", "component_id", "componentId", "component-id"),
@@ -43,9 +35,19 @@
         ),
         serialization_alias="component_name",
     )
-
-
-<<<<<<< HEAD
+    component_type: str = Field(
+        description="The type of the component",
+        validation_alias=AliasChoices("type", "component_type"),
+        serialization_alias="component_type",
+    )
+    component_description: Optional[str] = Field(
+        description="The description of the component",
+        default=None,
+        validation_alias=AliasChoices("description", "component_description"),
+        serialization_alias="component_description",
+    )
+
+
 class ComponentDetail(ComponentListItem):
     """
     Core Keboola component serves as a basis for all configurations of the component.
@@ -107,13 +109,6 @@
         description="The ID of the core component",
         validation_alias=AliasChoices("component_id", "componentId"),
         serialization_alias="component_id",
-=======
-class ComponentConfiguration(BaseModel):
-    component: Component = Field(
-        description="The original component object",
-        validation_alias=AliasChoices("component"),
-        serialization_alias="component",
->>>>>>> 19329e31
     )
     configuration_id: str = Field(
         description="The ID of the component configuration",
@@ -145,7 +140,6 @@
         ),
         serialization_alias="configuration_description",
     )
-<<<<<<< HEAD
     is_disabled: bool = Field(
         description="Whether the component configuration is disabled",
         validation_alias=AliasChoices("isDisabled", "is_disabled", "is-disabled"),
@@ -353,12 +347,11 @@
 ############################## End of utility functions #########################################
 
 ############################## Component tools #########################################
-=======
->>>>>>> 19329e31
 
 
 def add_component_tools(mcp: FastMCP) -> None:
     """Add tools to the MCP server."""
+
     component_tools = [
         retrieve_components_in_project,
         retrieve_transformations_in_project,
@@ -371,7 +364,6 @@
     logger.info("Component tools initialized.")
 
 
-<<<<<<< HEAD
 async def retrieve_components_in_project(
     ctx: Context,
     component_types: Annotated[
@@ -459,53 +451,10 @@
     else:
         client = KeboolaClient.from_state(ctx.session.state)
         return await retrieve_components_by_ids(client, transformation_ids)
-=======
-async def retrieve_components(ctx: Context) -> List[Component]:
-    """Retrieve all available components."""
-    client = KeboolaClient.from_state(ctx.session.state)
-
-    raw_components = client.storage_client.components.list()
-    logger.info(f"Found {len(raw_components)} components.")
-    return [Component.model_validate(raw_comp) for raw_comp in raw_components]
-
-
-async def retrieve_component_configurations(
+
+
+async def get_component_configuration_details(
     component_id: Annotated[
-        str, "The ID of the component for which configurations should be listed."
-    ],
-    ctx: Context,
-) -> List[ComponentConfiguration]:
-    """Retrieve all configurations for a given component."""
-    client = KeboolaClient.from_state(ctx.session.state)
-
-    component = await get_component_details(component_id, ctx)
-    raw_configurations = client.storage_client.configurations.list(component_id)
-    logger.info(f"Found {len(raw_configurations)} configurations for component {component_id}.")
-    return [
-        ComponentConfiguration.model_validate({**r_config, "component": component})
-        for r_config in raw_configurations
-    ]
-
-
-async def get_component_configuration_details(
-    component_id: Annotated[str, "The ID of the component for which details should be retrieved."],
-    configuration_id: Annotated[
-        str, "The ID of the configuration for which details should be retrieved."
-    ],
-    ctx: Context,
-) -> ComponentConfiguration:
-    """Get details of a given component configuration."""
-    client = KeboolaClient.from_state(ctx.session.state)
-
-    component = await get_component_details(component_id, ctx)
-    raw_configuration = client.storage_client.configurations.detail(component_id, configuration_id)
-    return ComponentConfiguration.model_validate({**raw_configuration, "component": component})
->>>>>>> 19329e31
-
-
-async def get_component_details(
-    component_id: Annotated[
-<<<<<<< HEAD
         str, Field(str, description="Unique identifier of the Keboola component/transformation")
     ],
     configuration_id: Annotated[
@@ -571,16 +520,4 @@
     )
 
 
-############################## End of component tools #########################################
-=======
-        str, Field(str, description="The ID of the Keboola component you want details about")
-    ],
-    ctx: Context,
-) -> Component:
-    """Get detailed information about a Keboola component given component ID."""
-    client = KeboolaClient.from_state(ctx.session.state)
-
-    endpoint = f"branch/{client.storage_client._branch_id}/components/{component_id}"
-    raw_component = await client.get(endpoint)
-    return Component.model_validate(raw_component)
->>>>>>> 19329e31
+############################## End of component tools #########################################