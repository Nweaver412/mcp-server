import logging
from typing import Annotated, Any, Dict, List, Literal, Optional, Sequence, Union, cast, get_args

from mcp.server.fastmcp import Context, FastMCP
from pydantic import AliasChoices, BaseModel, Field, field_validator, validator

from keboola_mcp_server.client import KeboolaClient

logger = logging.getLogger(__name__)


<<<<<<< HEAD
class ComponentDetail(BaseModel):
=======
############################## Add tools to the MCP server #########################################

# Regarding the conventional naming of entity models for components and their associated configurations,
# we also unified and shortened function names to make them more intuitive and consistent for both users and LLMs.
# These tool names now reflect their conventional usage, removing redundant parts for users while still
# providing the same functionality as described in the original tool names.
RETRIEVE_COMPONENTS_CONFIGURATIONS_TOOL_NAME: str = "retrieve_components"
RETRIEVE_TRANSFORMATIONS_CONFIGURATIONS_TOOL_NAME: str = "retrieve_transformations"
GET_COMPONENT_CONFIGURATION_DETAILS_TOOL_NAME: str = "get_component_details"


def add_component_tools(mcp: FastMCP) -> None:
    """Add tools to the MCP server."""

    mcp.add_tool(
        get_component_configuration_details, name=GET_COMPONENT_CONFIGURATION_DETAILS_TOOL_NAME
    )
    logger.info(f"Added tool {GET_COMPONENT_CONFIGURATION_DETAILS_TOOL_NAME} to the MCP server.")

    mcp.add_tool(
        retrieve_components_configurations, name=RETRIEVE_COMPONENTS_CONFIGURATIONS_TOOL_NAME
    )
    logger.info(f"Added tool {RETRIEVE_COMPONENTS_CONFIGURATIONS_TOOL_NAME} to the MCP server.")

    mcp.add_tool(
        retrieve_transformations_configurations,
        name=RETRIEVE_TRANSFORMATIONS_CONFIGURATIONS_TOOL_NAME,
    )
    logger.info(
        f"Added tool {RETRIEVE_TRANSFORMATIONS_CONFIGURATIONS_TOOL_NAME} to the MCP server."
    )

    logger.info("Component tools initialized.")


############################## Base Models to #########################################


class ReducedComponent(BaseModel):
    """
    A Reduced Component containing reduced information about the Keboola Component used in a list or comprehensive view.
    """

>>>>>>> 866fc723
    component_id: str = Field(
        description="The ID of the component",
        validation_alias=AliasChoices("id", "component_id", "componentId", "component-id"),
        serialization_alias="componentId",
    )
    component_name: str = Field(
        description="The name of the component",
        validation_alias=AliasChoices(
            "name",
            "component_name",
            "componentName",
            "component-name",
        ),
        serialization_alias="componentName",
    )
    component_type: str = Field(
        description="The type of the component",
        validation_alias=AliasChoices("type", "component_type", "componentType", "component-type"),
        serialization_alias="componentType",
    )
    component_description: Optional[str] = Field(
        description="The description of the component",
        default=None,
        validation_alias=AliasChoices(
            "description", "component_description", "componentDescription", "component-description"
        ),
        serialization_alias="componentDescription",
    )


<<<<<<< HEAD
class ComponentConfigurationDetail(BaseModel):
    component: ComponentDetail = Field(
        description="The original component object",
        validation_alias=AliasChoices("component"),
        serialization_alias="component",
=======
class ReducedComponentConfiguration(BaseModel):
    """
    A Reduced Component Configuration containing the Keboola Component ID and the reduced information about configuration
    used in a list.
    """

    component_id: str = Field(
        description="The ID of the component",
        validation_alias=AliasChoices("component_id", "componentId", "component-id"),
        serialization_alias="componentId",
>>>>>>> 866fc723
    )
    configuration_id: str = Field(
        description="The ID of the component configuration",
        validation_alias=AliasChoices(
            "id",
            "configuration_id",
            "configurationId",
            "configuration-id",
        ),
        serialization_alias="configurationId",
    )
    configuration_name: str = Field(
        description="The name of the component configuration",
        validation_alias=AliasChoices(
            "name",
            "configuration_name",
            "configurationName",
            "configuration-name",
        ),
        serialization_alias="configurationName",
    )
    configuration_description: Optional[str] = Field(
        description="The description of the component configuration",
        validation_alias=AliasChoices(
            "description",
            "configuration_description",
            "configurationDescription",
            "configuration-description",
        ),
        serialization_alias="configurationDescription",
    )
    is_disabled: bool = Field(
        description="Whether the component configuration is disabled",
        validation_alias=AliasChoices("isDisabled", "is_disabled", "is-disabled"),
        serialization_alias="isDisabled",
        default=False,
    )
    is_deleted: bool = Field(
        description="Whether the component configuration is deleted",
        validation_alias=AliasChoices("isDeleted", "is_deleted", "is-deleted"),
        serialization_alias="isDeleted",
        default=False,
    )


<<<<<<< HEAD
def add_component_tools(mcp: FastMCP) -> None:
    """Add tools to the MCP server."""
    component_tools = [
        retrieve_components,
        retrieve_component_configurations,
        get_component_configuration_detail,
=======
class ComponentWithConfigurations(BaseModel):
    """
    Grouping of a Keboola Component and its associated configurations.
    """

    component: ReducedComponent = Field(description="The Keboola component.")
    configurations: List[ReducedComponentConfiguration] = Field(
        description="The list of component configurations for the given component."
    )


class Component(ReducedComponent):
    """
    Detailed information about a Keboola Component, containing all the relevant details.
    """

    long_description: Optional[str] = Field(
        description="The long description of the component",
        default=None,
        validation_alias=AliasChoices("longDescription", "long_description", "long-description"),
        serialization_alias="longDescription",
    )
    categories: List[str] = Field(description="The categories of the component", default=[])
    version: int = Field(description="The version of the component")
    configuration_schema: Optional[Dict[str, Any]] = Field(
        description=(
            "The configuration schema of the component, detailing the structure and requirements of the "
            "configuration."
        ),
        validation_alias=AliasChoices(
            "configurationSchema", "configuration_schema", "configuration-schema"
        ),
        serialization_alias="configurationSchema",
        default=None,
    )
    configuration_description: Optional[str] = Field(
        description="The configuration description of the component",
        validation_alias=AliasChoices(
            "configurationDescription", "configuration_description", "configuration-description"
        ),
        serialization_alias="configurationDescription",
        default=None,
    )
    empty_configuration: Optional[Dict[str, Any]] = Field(
        description="The empty configuration of the component",
        validation_alias=AliasChoices(
            "emptyConfiguration", "empty_configuration", "empty-configuration"
        ),
        serialization_alias="emptyConfiguration",
        default=None,
    )


class ComponentConfiguration(ReducedComponentConfiguration):
    """
    Detailed information about a Keboola Component Configuration, containing all the relevant details.
    """

    version: int = Field(description="The version of the component configuration")
    configuration: Dict[str, Any] = Field(description="The configuration of the component")
    rows: Optional[List[Dict[str, Any]]] = Field(
        description="The rows of the component configuration", default=None
    )
    configuration_metadata: List[Dict[str, Any]] = Field(
        description="The metadata of the component configuration",
        default=[],
        validation_alias=AliasChoices(
            "metadata", "configuration_metadata", "configurationMetadata", "configuration-metadata"
        ),
        serialization_alias="configurationMetadata",
    )
    component: Optional[Component] = Field(
        description="The Keboola component.",
        validation_alias=AliasChoices("component"),
        serialization_alias="component",
        default=None,
    )


############################## End of Base Models #########################################

############################## Utility functions #########################################

ComponentType = Literal["application", "extractor", "writer"]
TransformationType = Literal["transformation"]
AllComponentTypes = Union[ComponentType, TransformationType]


def _handle_component_types(
    types: Optional[Union[ComponentType, Sequence[ComponentType]]],
) -> Sequence[ComponentType]:
    """
    Utility function to handle the component types [extractors, writers, applications, all]
    If the types include "all", it will be removed and the remaining types will be returned.
    :param types: The component types/type to process.
    :return: The processed component types.
    """
    if not types:
        return [component_type for component_type in get_args(ComponentType)]
    if isinstance(types, str):
        types = [types]
    return types


async def _retrieve_components_configurations_by_types(
    client: KeboolaClient, component_types: Sequence[AllComponentTypes]
) -> List[ComponentWithConfigurations]:
    """
    Utility function to retrieve components with configurations by types - used in tools:
    - retrieve_components_configurations
    - retrieve_transformation_configurations
    :param client: The Keboola client
    :param component_types: The component types/type to retrieve
    :return: a list of items, each containing a component and its associated configurations
    """

    endpoint = f"branch/{client.storage_client._branch_id}/components"
    # retrieve components by types - unable to use list of types as parameter, we need to iterate over types

    raw_components_with_configurations = []
    for type in component_types:
        # retrieve components by type with configurations
        params = {
            "include": "configuration",
            "componentType": type,
        }
        raw_components_with_configurations_by_type = cast(
            List[Dict[str, Any]], await client.get(endpoint, params=params)
        )
        # extend the list with the raw components with configurations
        raw_components_with_configurations.extend(raw_components_with_configurations_by_type)

    # build components with configurations list, each item contains a component and its associated configurations
    components_with_configurations = [
        ComponentWithConfigurations(
            component=ReducedComponent.model_validate(raw_component),
            configurations=[
                ReducedComponentConfiguration.model_validate(
                    {**raw_configuration, "component_id": raw_component["id"]}
                )
                for raw_configuration in raw_component.get("configurations", [])
            ],
        )
        for raw_component in raw_components_with_configurations
>>>>>>> 866fc723
    ]

    # perform logging
    total_configurations = sum(
        len(component.configurations) for component in components_with_configurations
    )
    logger.info(
        f"Found {len(components_with_configurations)} components with total of {total_configurations} configurations "
        f"for types {component_types}."
    )
    return components_with_configurations


<<<<<<< HEAD
async def retrieve_components(ctx: Context) -> List[ComponentDetail]:
    """Retrieves all available components."""
    client = KeboolaClient.from_state(ctx.session.state)

    raw_components = client.storage_client.components.list()
    logger.info(f"Found {len(raw_components)} components.")
    return [ComponentDetail.model_validate(raw_comp) for raw_comp in raw_components]
=======
async def _retrieve_components_configurations_by_ids(
    client: KeboolaClient, component_ids: Sequence[str]
) -> List[ComponentWithConfigurations]:
    """
    Utility function to retrieve components with configurations by component IDs - used in tools:
    - retrieve_components_configurations
    - retrieve_transformation_configurations
    :param client: The Keboola client
    :param component_ids: The component IDs to retrieve
    :return: a list of items, each containing a component and its associated configurations
    """
    components_with_configurations = []
    for component_id in component_ids:
        # retrieve configurations for component ids
        raw_configurations = client.storage_client.configurations.list(component_id)
        # retrieve component details
        endpoint = f"branch/{client.storage_client._branch_id}/components/{component_id}"
        raw_component = await client.get(endpoint)
        # build component configurations list grouped by components
        components_with_configurations.append(
            ComponentWithConfigurations(
                component=ReducedComponent.model_validate(raw_component),
                configurations=[
                    ReducedComponentConfiguration.model_validate(
                        {**raw_configuration, "component_id": raw_component["id"]}
                    )
                    for raw_configuration in raw_configurations
                ],
            )
        )

    # perform logging
    total_configurations = sum(
        len(component.configurations) for component in components_with_configurations
    )
    logger.info(
        f"Found {len(components_with_configurations)} components with total of {total_configurations} configurations "
        f"for ids {component_ids}."
    )
    return components_with_configurations
>>>>>>> 866fc723


async def _get_component_details(
    client: KeboolaClient,
    component_id: str,
) -> Component:
    """
    Utility function to retrieve the component details by component ID, used in tools:
    - get_component_configuration_details
    :param component_id: The ID of the Keboola component/transformation you want details about
    :param client: The Keboola client
    :return: The component details
    """

    endpoint = f"branch/{client.storage_client._branch_id}/components/{component_id}"
    raw_component = await client.get(endpoint)
    logger.info(f"Retrieved component details for component {component_id}.")
    return Component.model_validate(raw_component)


############################## End of utility functions #########################################

############################## Component tools #########################################


async def retrieve_components_configurations(
    ctx: Context,
<<<<<<< HEAD
) -> List[ComponentConfigurationDetail]:
    """Retrieves all configurations for a given component."""
    client = KeboolaClient.from_state(ctx.session.state)

    component = await get_component_detail(component_id, ctx)
    raw_configurations = client.storage_client.configurations.list(component_id)
    logger.info(f"Found {len(raw_configurations)} configurations for component {component_id}.")
    return [
        ComponentConfigurationDetail.model_validate({**r_config, "component": component})
        for r_config in raw_configurations
    ]


async def get_component_configuration_detail(
    component_id: Annotated[str, "The ID of the component for which details should be retrieved."],
=======
    component_types: Annotated[
        Sequence[ComponentType],
        Field(
            description="List of component types to filter by. ",
        ),
    ] = tuple(),
    component_ids: Annotated[
        Sequence[str],
        Field(
            description="List of component IDs to retrieve configurations for.",
        ),
    ] = tuple(),
) -> Annotated[
    List[ComponentWithConfigurations],
    Field(
        description="List of objects, each containing a component and its associated configurations.",
    ),
]:
    """
    Retrieves components configurations in the project, optionally filtered by component types or specific component IDs
    If component_ids are supplied, only those components identified by the IDs are retrieved, disregarding
    component_types.
    USAGE:
        - Use when you want to see components configurations in the project for given component_types.
        - Use when you want to see components configurations in the project for given component_ids.
    EXAMPLES:
        - user_input: `give me all components`
            -> returns all components configurations in the project
        - user_input: `list me all extractor components`
            -> set types to ["extractor"]
            -> returns all extractor components configurations in the project
        - user_input: `give me configurations for following component/s` | `give me configurations for this component`
            -> set component_ids to list of identifiers accordingly if you know them
            -> returns all configurations for the given components
        - user_input: `give me configurations for 'specified-id'`
            -> set component_ids to ['specified-id']
            -> returns the configurations of the component with ID 'specified-id'
    """
    # If no component IDs are provided, retrieve component configurations by types (default is all types)
    if not component_ids:
        client = KeboolaClient.from_state(ctx.session.state)
        component_types = _handle_component_types(component_types)  # if none, return all types
        return await _retrieve_components_configurations_by_types(client, component_types)
    # If component IDs are provided, retrieve component configurations by IDs
    else:
        client = KeboolaClient.from_state(ctx.session.state)
        return await _retrieve_components_configurations_by_ids(client, component_ids)


async def retrieve_transformations_configurations(
    ctx: Context,
    transformation_ids: Annotated[
        Sequence[str],
        Field(
            description="List of transformation component IDs to retrieve configurations for.",
        ),
    ] = tuple(),
) -> Annotated[
    List[ComponentWithConfigurations],
    Field(
        description="List of objects, each containing a transformation component and its associated configurations.",
    ),
]:
    """
    Retrieves transformations configurations in the project, optionally filtered by specific transformation IDs.
    USAGE:
        - Use when you want to see transformation configurations in the project for given transformation_ids.
        - Use when you want to retrieve all transformation configurations, then set transformation_ids to an empty list.
    EXAMPLES:
        - user_input: `give me all transformations`
            -> returns all transformation configurations in the project
        - user_input: `give me configurations for following transformation/s` | `give me configurations for
        this transformation`
            -> set transformation_ids to list of identifiers accordingly if you know the IDs
            -> returns all transformation configurations for the given transformations IDs
        - user_input: `list me transformations for this transformation component 'specified-id'`
            -> set transformation_ids to ['specified-id']
            -> returns the transformation configurations with ID 'specified-id'
    """
    # If no transformation IDs are provided, retrieve transformations configurations by transformation type
    if not transformation_ids:
        client = KeboolaClient.from_state(ctx.session.state)
        return await _retrieve_components_configurations_by_types(client, ["transformation"])
    # If transformation IDs are provided, retrieve transformations configurations by IDs
    else:
        client = KeboolaClient.from_state(ctx.session.state)
        return await _retrieve_components_configurations_by_ids(client, transformation_ids)


async def get_component_configuration_details(
    component_id: Annotated[
        str, Field(description="Unique identifier of the Keboola component/transformation")
    ],
>>>>>>> 866fc723
    configuration_id: Annotated[
        str,
        Field(
            description="Unique identifier of the Keboola component/transformation configuration you want details about",
        ),
    ],
    ctx: Context,
<<<<<<< HEAD
) -> ComponentConfigurationDetail:
    """Gets detail of a given component configuration."""
    client = KeboolaClient.from_state(ctx.session.state)

    component = await get_component_detail(component_id, ctx)
    raw_configuration = client.storage_client.configurations.detail(component_id, configuration_id)
    return ComponentConfigurationDetail.model_validate(
        {**raw_configuration, "component": component}
=======
) -> Annotated[
    ComponentConfiguration,
    Field(
        description="Detailed information about a Keboola component/transformation and its configuration.",
    ),
]:
    """
    Gets detailed information about a specific Keboola component configuration given component/transformation ID and
    configuration ID.
    USAGE:
        - Use when you want to see the details of a specific component/transformation configuration.
    EXAMPLES:
        - user_input: `give me details about this configuration`
            -> set component_id and configuration_id to the specific component/transformation ID and configuration ID
            if you know it
            -> returns the details of the component/transformation configuration pair
    """

    client = KeboolaClient.from_state(ctx.session.state)

    # Get Component Details
    component = await _get_component_details(client=client, component_id=component_id)
    # Get Configuration Details
    raw_configuration = client.storage_client.configurations.detail(component_id, configuration_id)
    logger.info(
        f"Retrieved configuration details for {component_id} component with configuration {configuration_id}."
>>>>>>> 866fc723
    )

    # Get Configuration Metadata if exists
    endpoint = f"branch/{client.storage_client._branch_id}/components/{component_id}/configs/{configuration_id}/metadata"
    r_metadata = await client.get(endpoint)
    if r_metadata:
        logger.info(
            f"Retrieved configuration metadata for {component_id} component with configuration {configuration_id}."
        )
    else:
        logger.info(
            f"No metadata found for {component_id} component with configuration {configuration_id}."
        )

<<<<<<< HEAD
async def get_component_detail(
    component_id: Annotated[
        str, Field(str, description="The ID of the Keboola component you want details about")
    ],
    ctx: Context,
) -> ComponentDetail:
    """Gets detailed information about a Keboola component given component ID."""
    client = KeboolaClient.from_state(ctx.session.state)

    endpoint = f"branch/{client.storage_client._branch_id}/components/{component_id}"
    raw_component = await client.get(endpoint)
    return ComponentDetail.model_validate(raw_component)
=======
    # Create Component Configuration Detail Object
    return ComponentConfiguration.model_validate(
        {
            **raw_configuration,
            "component": component,
            "component_id": component_id,
            "metadata": r_metadata,
        }
    )


############################## End of component tools #########################################
>>>>>>> 866fc723
<|MERGE_RESOLUTION|>--- conflicted
+++ resolved
@@ -9,9 +9,6 @@
 logger = logging.getLogger(__name__)
 
 
-<<<<<<< HEAD
-class ComponentDetail(BaseModel):
-=======
 ############################## Add tools to the MCP server #########################################
 
 # Regarding the conventional naming of entity models for components and their associated configurations,
@@ -55,7 +52,6 @@
     A Reduced Component containing reduced information about the Keboola Component used in a list or comprehensive view.
     """
 
->>>>>>> 866fc723
     component_id: str = Field(
         description="The ID of the component",
         validation_alias=AliasChoices("id", "component_id", "componentId", "component-id"),
@@ -86,13 +82,6 @@
     )
 
 
-<<<<<<< HEAD
-class ComponentConfigurationDetail(BaseModel):
-    component: ComponentDetail = Field(
-        description="The original component object",
-        validation_alias=AliasChoices("component"),
-        serialization_alias="component",
-=======
 class ReducedComponentConfiguration(BaseModel):
     """
     A Reduced Component Configuration containing the Keboola Component ID and the reduced information about configuration
@@ -103,7 +92,6 @@
         description="The ID of the component",
         validation_alias=AliasChoices("component_id", "componentId", "component-id"),
         serialization_alias="componentId",
->>>>>>> 866fc723
     )
     configuration_id: str = Field(
         description="The ID of the component configuration",
@@ -149,14 +137,6 @@
     )
 
 
-<<<<<<< HEAD
-def add_component_tools(mcp: FastMCP) -> None:
-    """Add tools to the MCP server."""
-    component_tools = [
-        retrieve_components,
-        retrieve_component_configurations,
-        get_component_configuration_detail,
-=======
 class ComponentWithConfigurations(BaseModel):
     """
     Grouping of a Keboola Component and its associated configurations.
@@ -301,7 +281,6 @@
             ],
         )
         for raw_component in raw_components_with_configurations
->>>>>>> 866fc723
     ]
 
     # perform logging
@@ -315,15 +294,6 @@
     return components_with_configurations
 
 
-<<<<<<< HEAD
-async def retrieve_components(ctx: Context) -> List[ComponentDetail]:
-    """Retrieves all available components."""
-    client = KeboolaClient.from_state(ctx.session.state)
-
-    raw_components = client.storage_client.components.list()
-    logger.info(f"Found {len(raw_components)} components.")
-    return [ComponentDetail.model_validate(raw_comp) for raw_comp in raw_components]
-=======
 async def _retrieve_components_configurations_by_ids(
     client: KeboolaClient, component_ids: Sequence[str]
 ) -> List[ComponentWithConfigurations]:
@@ -364,7 +334,6 @@
         f"for ids {component_ids}."
     )
     return components_with_configurations
->>>>>>> 866fc723
 
 
 async def _get_component_details(
@@ -392,23 +361,6 @@
 
 async def retrieve_components_configurations(
     ctx: Context,
-<<<<<<< HEAD
-) -> List[ComponentConfigurationDetail]:
-    """Retrieves all configurations for a given component."""
-    client = KeboolaClient.from_state(ctx.session.state)
-
-    component = await get_component_detail(component_id, ctx)
-    raw_configurations = client.storage_client.configurations.list(component_id)
-    logger.info(f"Found {len(raw_configurations)} configurations for component {component_id}.")
-    return [
-        ComponentConfigurationDetail.model_validate({**r_config, "component": component})
-        for r_config in raw_configurations
-    ]
-
-
-async def get_component_configuration_detail(
-    component_id: Annotated[str, "The ID of the component for which details should be retrieved."],
-=======
     component_types: Annotated[
         Sequence[ComponentType],
         Field(
@@ -502,7 +454,6 @@
     component_id: Annotated[
         str, Field(description="Unique identifier of the Keboola component/transformation")
     ],
->>>>>>> 866fc723
     configuration_id: Annotated[
         str,
         Field(
@@ -510,16 +461,6 @@
         ),
     ],
     ctx: Context,
-<<<<<<< HEAD
-) -> ComponentConfigurationDetail:
-    """Gets detail of a given component configuration."""
-    client = KeboolaClient.from_state(ctx.session.state)
-
-    component = await get_component_detail(component_id, ctx)
-    raw_configuration = client.storage_client.configurations.detail(component_id, configuration_id)
-    return ComponentConfigurationDetail.model_validate(
-        {**raw_configuration, "component": component}
-=======
 ) -> Annotated[
     ComponentConfiguration,
     Field(
@@ -546,7 +487,6 @@
     raw_configuration = client.storage_client.configurations.detail(component_id, configuration_id)
     logger.info(
         f"Retrieved configuration details for {component_id} component with configuration {configuration_id}."
->>>>>>> 866fc723
     )
 
     # Get Configuration Metadata if exists
@@ -561,20 +501,6 @@
             f"No metadata found for {component_id} component with configuration {configuration_id}."
         )
 
-<<<<<<< HEAD
-async def get_component_detail(
-    component_id: Annotated[
-        str, Field(str, description="The ID of the Keboola component you want details about")
-    ],
-    ctx: Context,
-) -> ComponentDetail:
-    """Gets detailed information about a Keboola component given component ID."""
-    client = KeboolaClient.from_state(ctx.session.state)
-
-    endpoint = f"branch/{client.storage_client._branch_id}/components/{component_id}"
-    raw_component = await client.get(endpoint)
-    return ComponentDetail.model_validate(raw_component)
-=======
     # Create Component Configuration Detail Object
     return ComponentConfiguration.model_validate(
         {
@@ -586,5 +512,4 @@
     )
 
 
-############################## End of component tools #########################################
->>>>>>> 866fc723
+############################## End of component tools #########################################