--- conflicted
+++ resolved
@@ -254,7 +254,7 @@
     """Add tools to the MCP server."""
 
     component_tools = [
-        retrieve_components,
+        retrieve_core_components,
         retrieve_component_configurations,
         get_component_configuration_details,
         get_core_component_details,
@@ -267,7 +267,6 @@
     logger.info("Component tools initialized.")
 
 
-<<<<<<< HEAD
 async def list_all_component_configurations(
     ctx: Context,
     types: Annotated[
@@ -320,7 +319,7 @@
     types = handle_component_types(types)
 
     # retrieve all core components
-    components = await list_components(ctx, types)
+    components = await retrieve_core_components(ctx, types)
     logger.info(f"Found {len(components)} core components for given types {types}.")
     # iterate over all core components and retrieve their configurations
     component_configs: List[ComponentConfigurationsList] = []
@@ -328,7 +327,9 @@
         # check if the component matches the types filter
         if conform_types(component, types):
             # retrieve all configurations for the component
-            cur_component_configs = await list_component_configurations(component.component_id, ctx)
+            cur_component_configs = await retrieve_component_configurations(
+                component.component_id, ctx
+            )
             component_configs.append(
                 ComponentConfigurationsList(
                     component=component,
@@ -338,7 +339,7 @@
     return sorted(component_configs, key=lambda x: x.component.component_type)
 
 
-async def list_components(
+async def retrieve_core_components(
     ctx: Context,
     types: Annotated[
         List[ComponentType],
@@ -381,24 +382,14 @@
             -> set types to ["all"] because we need to find all components from which we can derive postgresql configurations
             -> returns all core components
     """
-    client = ctx.session.state["sapi_client"]
-    assert isinstance(client, KeboolaClient)
+    client = KeboolaClient.from_state(ctx.session.state)
 
     types = handle_component_types(types)
 
-    r_components = client.storage_client.components.list()
-    logger.info(f"Found {len(r_components)} components for given types {types}.")
-    components = [ComponentListItem.model_validate(r_comp) for r_comp in r_components]
+    raw_components = client.storage_client.components.list()
+    logger.info(f"Found {len(raw_components)} components for given types {types}.")
+    components = [ComponentListItem.model_validate(r_comp) for r_comp in raw_components]
     return list(filter(lambda x: conform_types(x, types), components))
-=======
-async def retrieve_components(ctx: Context) -> List[ComponentListItem]:
-    """Retrieve all available components."""
-    client = KeboolaClient.from_state(ctx.session.state)
-
-    raw_components = client.storage_client.components.list()
-    logger.info(f"Found {len(raw_components)} components.")
-    return [ComponentListItem.model_validate(raw_comp) for raw_comp in raw_components]
->>>>>>> bafa0914
 
 
 async def retrieve_component_configurations(
@@ -409,7 +400,6 @@
         ),
     ],
     ctx: Context,
-<<<<<<< HEAD
 ) -> ComponentConfigurationsList:
     """
     Retrieve all configurations that exist for a specific core Keboola component ID.
@@ -427,32 +417,19 @@
     client = KeboolaClient.from_state(ctx.session.state)
 
     component = await get_core_component_details(component_id, ctx)
-    r_configs = client.storage_client.configurations.list(component_id)
-    logger.info(f"Found {len(r_configs)} component configurations for component {component_id}.")
+    raw_configurations = client.storage_client.configurations.list(component_id)
+    logger.info(
+        f"Found {len(raw_configurations)} component configurations for component {component_id}."
+    )
     return ComponentConfigurationsList(
         component=component.to_list_item(),
         configurations=[
             ComponentConfigurationListItem.model_validate(
-                {**r_config, "component_id": component_id}
+                {**raw_config, "component_id": component_id}
             )
-            for r_config in r_configs
+            for raw_config in raw_configurations
         ],
     )
-=======
-) -> List[ComponentConfigurationListItem]:
-    """Retrieve all configurations for a given component."""
-    client = KeboolaClient.from_state(ctx.session.state)
-
-    component = await get_component_details(component_id, ctx)
-    raw_configurations = client.storage_client.configurations.list(component_id)
-    logger.info(f"Found {len(raw_configurations)} configurations for component {component_id}.")
-    return [
-        ComponentConfigurationListItem.model_validate(
-            {**raw_config, "component": component.to_list_item()}
-        )
-        for raw_config in raw_configurations
-    ]
->>>>>>> bafa0914
 
 
 async def get_core_component_details(
@@ -460,7 +437,6 @@
         str, Field(str, description="The ID of the Keboola component you want details about")
     ],
     ctx: Context,
-<<<<<<< HEAD
 ) -> ComponentDetail:
     """
     Retrieve detailed information about a core Keboola component object given component ID.
@@ -477,19 +453,10 @@
     """
     client = KeboolaClient.from_state(ctx.session.state)
 
-    endpoint = "branch/{}/components/{}".format(client.storage_client._branch_id, component_id)
-    r_component = await client.get(endpoint)
-    logger.info(f"Retrieved component details for component {component_id}.")
-    return ComponentDetail.model_validate(r_component)
-=======
-) -> Component:
-    """Get detailed information about a Keboola component given component ID."""
-    client = KeboolaClient.from_state(ctx.session.state)
-
     endpoint = f"branch/{client.storage_client._branch_id}/components/{component_id}"
     raw_component = await client.get(endpoint)
-    return Component.model_validate(raw_component)
->>>>>>> bafa0914
+    logger.info(f"Retrieved component details for component {component_id}.")
+    return ComponentDetail.model_validate(raw_component)
 
 
 async def get_component_configuration_details(
@@ -506,8 +473,7 @@
     ctx: Context,
 ) -> ComponentConfigurationDetail:
     """
-<<<<<<< HEAD
-    Retrieve detailed information about a specific Keboola component configuration given component ID and configuration
+    Get detailed information about a specific Keboola component configuration given component ID and configuration
     ID. Those IDs can be retrieved from fully_qualified_id of the component configuration which are seperated by `::`.
     Use to get the configuration details, metadata and the core Keboola component.
     PARAMETERS:
@@ -521,16 +487,12 @@
         - user_input: `give me details about this configuration`
             -> set component_id and configuration_id to the specific component ID and configuration ID if you know it
             -> returns the details of the component configuration pair
-=======
-    Get detailed information about a specific Keboola component configuration given component ID and config ID.
-    Use to get the configuration details and metadata for a specific configuration and a given component.
->>>>>>> bafa0914
     """
 
     client = KeboolaClient.from_state(ctx.session.state)
 
     component = await get_core_component_details(component_id, ctx)
-    r_config = client.storage_client.configurations.detail(component_id, configuration_id)
+    raw_configuration = client.storage_client.configurations.detail(component_id, configuration_id)
     logger.info(
         f"Retrieved configuration details for component configuration {component_id}::{configuration_id}."
     )
@@ -549,7 +511,7 @@
         )
 
     return ComponentConfigurationDetail.model_validate(
-        {**r_config, "component": component, "component_id": component_id, "metadata": r_metadata}
+        {**raw_configuration, "component": component, "component_id": component_id, "metadata": r_metadata}
     )
 
 
