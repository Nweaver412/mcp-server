"""Flow management tools for the MCP server (orchestrations/flows)."""

import json
import logging
<<<<<<< HEAD
from importlib import resources
from typing import Annotated, Any, Dict, List, Optional
=======
from typing import Annotated, Any, Sequence
>>>>>>> b69fb912

from fastmcp import Context, FastMCP
from pydantic import Field

from keboola_mcp_server.client import JsonDict, KeboolaClient
from keboola_mcp_server.errors import tool_errors
from keboola_mcp_server.mcp import with_session_state
from keboola_mcp_server.tools.components.model import (
    FlowConfiguration,
    FlowConfigurationResponse,
    FlowPhase,
    FlowTask,
    ReducedFlow,
)

LOG = logging.getLogger(__name__)

RESOURCES = 'keboola_mcp_server.resources'
FLOW_SCHEMA_RESOURCE = 'flow-schema.json'


def _load_schema() -> JsonDict:
    with resources.open_text(RESOURCES, FLOW_SCHEMA_RESOURCE, encoding='utf-8') as f:
        return json.load(f)


def get_schema_as_markdown() -> str:
    schema = _load_schema()
    return f'```json\n{json.dumps(schema, indent=2)}\n```'


def add_flow_tools(mcp: FastMCP) -> None:
    """Add flow tools to the MCP server."""
    flow_tools = [create_flow, retrieve_flows, update_flow, get_flow_detail, get_flow_schema]

    for tool in flow_tools:
        LOG.info(f'Adding tool {tool.__name__} to the MCP server.')
        mcp.add_tool(tool)

    LOG.info('Flow tools initialized.')


@tool_errors()
@with_session_state()
async def get_flow_schema(ctx: Context) -> Annotated[str, Field(description='The configuration schema of Flow')]:
    """Gets the schema for Flow configurations. Should be called prior to calling 'create_flow' and used as a
    template for creating/updating flows."""

    LOG.info('Returning flow configuration schema')
    return get_schema_as_markdown()


@tool_errors()
@with_session_state()
async def create_flow(
    ctx: Context,
    name: Annotated[str, Field(description='A short, descriptive name for the flow')],
    description: Annotated[str, Field(description='Detailed description of the flow purpose')],
<<<<<<< HEAD
    phases: Annotated[
        List[Dict[str, Any]],
        Field(
            description="""List of phase definitions.
    Each phase must have 'id' and 'name'. The 'dependsOn' field specifies phase dependencies."""
        ),
    ],
    tasks: Annotated[
        List[Dict[str, Any]],
        Field(
            description="""List of task definitions.
    Each task must have 'name', 'phase' (referencing a phase id), and 'task.componentId'."""
        ),
    ],
=======
    phases: Annotated[list[dict[str, Any]], Field(description=f"""List of phase definitions.

{FLOW_SCHEMA}

Each phase must have 'id' and 'name'. The 'dependsOn' field specifies phase dependencies.""")],
        tasks: Annotated[list[dict[str, Any]], Field(description=f"""List of task definitions.

{FLOW_SCHEMA}

Each task must have 'name', 'phase' (referencing a phase id), and 'task.componentId'.""")],
>>>>>>> b69fb912
) -> Annotated[FlowConfiguration, Field(description='Created flow configuration')]:
    """Creates a new flow configuration in Keboola.

    Flow configurations are special - they store phases/tasks directly under 'configuration',
    not under 'configuration.parameters' like other components.

    Prior to calling create flow, agents should call the `get_flow_schema()` to fetch the flow schema, if not already
    fetched."""

    processed_phases = _ensure_phase_ids(phases)
    processed_tasks = _ensure_task_ids(tasks)
    _validate_flow_structure(processed_phases, processed_tasks)

    flow_configuration = {
        'phases': [phase.model_dump(by_alias=True) for phase in processed_phases],
        'tasks': [task.model_dump(by_alias=True) for task in processed_tasks],
    }

    client = KeboolaClient.from_state(ctx.session.state)
    LOG.info(f'Creating new flow: {name}')

    new_raw_configuration = await client.storage_client.create_flow_configuration(
        name=name, description=description, flow_configuration=flow_configuration  # Direct configuration
    )

    flow_response = FlowConfigurationResponse.from_raw_config(new_raw_configuration)

    LOG.info(f'Created flow "{name}" with configuration ID "{flow_response.configuration_id}"')
    return flow_response.configuration


@tool_errors()
@with_session_state()
async def update_flow(
    ctx: Context,
    configuration_id: Annotated[str, Field(description='ID of the flow configuration to update')],
    name: Annotated[str, Field(description='Updated flow name')],
    description: Annotated[str, Field(description='Updated flow description')],
<<<<<<< HEAD
    phases: Annotated[
        List[Dict[str, Any]],
        Field(
            description="""Updated list of phase definitions.
    Each phase must have 'id' and 'name'. The 'dependsOn' field specifies phase dependencies."""
        ),
    ],
    tasks: Annotated[List[Dict[str, Any]], Field(description='Updated list of task definitions.')],
    change_description: Annotated[str, Field(description='Description of changes made')],
=======
    phases: Annotated[list[dict[str, Any]], Field(
        description=f"""Updated list of phase definitions.
            {FLOW_SCHEMA}
            """
        )],
        tasks: Annotated[list[dict[str, Any]], Field(
            description=f"""Updated list of task definitions.
                {FLOW_SCHEMA}"""
        )],
        change_description: Annotated[str, Field(description='Description of changes made')],
>>>>>>> b69fb912
) -> Annotated[FlowConfiguration, Field(description='Updated flow configuration')]:
    """Updates an existing flow configuration.

    Flow configurations are special - they store phases/tasks directly under 'configuration',
    not under 'configuration.parameters' like other components.

    Prior to calling create flow, agents should call the `get_flow_schema()` to fetch the flow schema, if not
    already fetched."""

    processed_phases = _ensure_phase_ids(phases)
    processed_tasks = _ensure_task_ids(tasks)
    _validate_flow_structure(processed_phases, processed_tasks)

    flow_configuration = {
        'phases': [phase.model_dump(by_alias=True) for phase in processed_phases],
        'tasks': [task.model_dump(by_alias=True) for task in processed_tasks],
    }

    client = KeboolaClient.from_state(ctx.session.state)
    LOG.info(f'Updating flow configuration: {configuration_id}')

    updated_raw_configuration = await client.storage_client.update_flow_configuration(
        config_id=configuration_id,
        name=name,
        description=description,
        change_description=change_description,
        flow_configuration=flow_configuration,  # Direct configuration
    )

    updated_flow_response = FlowConfigurationResponse.from_raw_config(updated_raw_configuration)

    LOG.info(f'Updated flow configuration: {configuration_id}')
    return updated_flow_response.configuration


@tool_errors()
@with_session_state()
async def retrieve_flows(
    ctx: Context,
    flow_ids: Annotated[
<<<<<<< HEAD
        Optional[List[str]], Field(description='Optional list of specific flow configuration IDs')
    ] = None,
) -> Annotated[List[ReducedFlow], Field(description='List of flow configurations')]:
=======
        Sequence[str],
        Field(default_factory=tuple, description='The configuration IDs of the flows to retrieve.')
    ] = tuple(),
) -> Annotated[list[ReducedFlow], Field(description='The retrieved flow configurations.')]:
>>>>>>> b69fb912
    """Retrieves flow configurations from the project."""

    client = KeboolaClient.from_state(ctx.session.state)

    if flow_ids:
        flows = []
        for flow_id in flow_ids:
            try:
                raw_config = await client.storage_client.get_flow_configuration(flow_id)
                flow = ReducedFlow.from_raw_config(raw_config)
                flows.append(flow)
            except Exception as e:
                LOG.warning(f'Could not retrieve flow {flow_id}: {e}')
        return flows
    else:
        raw_flows = await client.storage_client.list_flow_configurations()
        flows = [ReducedFlow.from_raw_config(raw_flow) for raw_flow in raw_flows]
        LOG.info(f'Found {len(flows)} flows in the project')
        return flows


@tool_errors()
@with_session_state()
async def get_flow_detail(
    ctx: Context,
    configuration_id: Annotated[str, Field(description='ID of the flow configuration to retrieve')],
) -> Annotated[FlowConfiguration, Field(description='Detailed flow configuration')]:
    """Gets detailed information about a specific flow configuration."""

    client = KeboolaClient.from_state(ctx.session.state)

    raw_config = await client.storage_client.get_flow_configuration(configuration_id)

    flow_response = FlowConfigurationResponse.from_raw_config(raw_config)

    LOG.info(f'Retrieved flow details for configuration: {configuration_id}')
    return flow_response.configuration


def _ensure_phase_ids(phases: list[dict[str, Any]]) -> list[FlowPhase]:
    """Ensure all phases have unique IDs and proper structure using Pydantic validation"""
    processed_phases = []
    used_ids = set()

    for i, phase in enumerate(phases):
        phase_data = phase.copy()

        if 'id' not in phase_data or not phase_data['id']:
            phase_id = i + 1
            while phase_id in used_ids:
                phase_id += 1
            phase_data['id'] = phase_id

        if 'name' not in phase_data:
            phase_data['name'] = f"Phase {phase_data['id']}"

        try:
            validated_phase = FlowPhase.model_validate(phase_data)
            used_ids.add(validated_phase.id)
            processed_phases.append(validated_phase)
        except Exception as e:
            raise ValueError(f'Invalid phase configuration: {e}')

    return processed_phases


def _ensure_task_ids(tasks: list[dict[str, Any]]) -> list[FlowTask]:
    """Ensure all tasks have unique IDs and proper structure using Pydantic validation"""
    processed_tasks = []
    used_ids = set()

    # Task ID pattern inspired by Kai-Bot implementation:
    # https://github.com/keboola/kai-bot/blob/main/src/keboola/kaibot/backend/flow_backend.py
    #
    # ID allocation strategy:
    # - Phase IDs: 1, 2, 3... (small sequential numbers)
    # - Task IDs: 20001, 20002, 20003... (high sequential numbers)
    #
    # This namespace separation technique ensures phase and task IDs never collide
    # while maintaining human-readable sequential numbering.
    task_counter = 20001

    for task in tasks:
        task_data = task.copy()

        if 'id' not in task_data or not task_data['id']:
            while task_counter in used_ids:
                task_counter += 1
            task_data['id'] = task_counter
            task_counter += 1

        if 'name' not in task_data:
            task_data['name'] = f"Task {task_data['id']}"

        if 'task' not in task_data:
            raise ValueError(f"Task {task_data['id']} missing 'task' configuration")

        if 'componentId' not in task_data.get('task', {}):
            raise ValueError(f"Task {task_data['id']} missing componentId in task configuration")

        task_obj = task_data.get('task', {})
        if 'mode' not in task_obj:
            task_obj['mode'] = 'run'
        task_data['task'] = task_obj

        try:
            validated_task = FlowTask.model_validate(task_data)
            used_ids.add(validated_task.id)
            processed_tasks.append(validated_task)
        except Exception as e:
            raise ValueError(f'Invalid task configuration: {e}')

    return processed_tasks


def _validate_flow_structure(phases: list[FlowPhase], tasks: list[FlowTask]) -> None:
    """Validate that the flow structure is valid - now using Pydantic models"""
    phase_ids = {phase.id for phase in phases}

    for phase in phases:
        for dep_id in phase.depends_on:
            if dep_id not in phase_ids:
                raise ValueError(f'Phase {phase.id} depends on non-existent phase {dep_id}')

    for task in tasks:
        if task.phase not in phase_ids:
            raise ValueError(f'Task {task.id} references non-existent phase {task.phase}')

    _check_circular_dependencies(phases)


def _check_circular_dependencies(phases: list[FlowPhase]) -> None:
    """
    Optimized circular dependency check that:
    1. Uses O(n) dict lookup instead of O(n²) list search
    2. Returns detailed cycle path information for better debugging
    """

    # Build efficient lookup graph once - O(n) optimization
    graph = {phase.id: phase.depends_on for phase in phases}

    def has_cycle(phase_id: Any, _visited: set, rec_stack: set, path: list[Any]) -> list[Any] | None:
        """
        Returns None if no cycle found, or List[phase_ids] representing the cycle path.
        """
        _visited.add(phase_id)
        rec_stack.add(phase_id)
        path.append(phase_id)

        dependencies = graph.get(phase_id, [])

        for dep_id in dependencies:
            if dep_id not in _visited:
                cycle = has_cycle(dep_id, _visited, rec_stack, path)
                if cycle is not None:
                    return cycle

            elif dep_id in rec_stack:
                try:
                    cycle_start_index = path.index(dep_id)
                    return path[cycle_start_index:] + [dep_id]
                except ValueError:
                    return [phase_id, dep_id]

        path.pop()
        rec_stack.remove(phase_id)
        return None

    visited = set()
    for phase in phases:
        if phase.id not in visited:
            cycle_path = has_cycle(phase.id, visited, set(), [])
            if cycle_path is not None:
                cycle_str = ' -> '.join(str(pid) for pid in cycle_path)
                raise ValueError(f'Circular dependency detected in phases: {cycle_str}')<|MERGE_RESOLUTION|>--- conflicted
+++ resolved
@@ -2,12 +2,8 @@
 
 import json
 import logging
-<<<<<<< HEAD
 from importlib import resources
-from typing import Annotated, Any, Dict, List, Optional
-=======
 from typing import Annotated, Any, Sequence
->>>>>>> b69fb912
 
 from fastmcp import Context, FastMCP
 from pydantic import Field
@@ -66,33 +62,20 @@
     ctx: Context,
     name: Annotated[str, Field(description='A short, descriptive name for the flow')],
     description: Annotated[str, Field(description='Detailed description of the flow purpose')],
-<<<<<<< HEAD
     phases: Annotated[
-        List[Dict[str, Any]],
+        list[dict[str, Any]],
         Field(
             description="""List of phase definitions.
     Each phase must have 'id' and 'name'. The 'dependsOn' field specifies phase dependencies."""
         ),
     ],
     tasks: Annotated[
-        List[Dict[str, Any]],
+        list[dict[str, Any]],
         Field(
             description="""List of task definitions.
     Each task must have 'name', 'phase' (referencing a phase id), and 'task.componentId'."""
         ),
     ],
-=======
-    phases: Annotated[list[dict[str, Any]], Field(description=f"""List of phase definitions.
-
-{FLOW_SCHEMA}
-
-Each phase must have 'id' and 'name'. The 'dependsOn' field specifies phase dependencies.""")],
-        tasks: Annotated[list[dict[str, Any]], Field(description=f"""List of task definitions.
-
-{FLOW_SCHEMA}
-
-Each task must have 'name', 'phase' (referencing a phase id), and 'task.componentId'.""")],
->>>>>>> b69fb912
 ) -> Annotated[FlowConfiguration, Field(description='Created flow configuration')]:
     """Creates a new flow configuration in Keboola.
 
@@ -131,28 +114,15 @@
     configuration_id: Annotated[str, Field(description='ID of the flow configuration to update')],
     name: Annotated[str, Field(description='Updated flow name')],
     description: Annotated[str, Field(description='Updated flow description')],
-<<<<<<< HEAD
     phases: Annotated[
-        List[Dict[str, Any]],
+        list[dict[str, Any]],
         Field(
             description="""Updated list of phase definitions.
     Each phase must have 'id' and 'name'. The 'dependsOn' field specifies phase dependencies."""
         ),
     ],
-    tasks: Annotated[List[Dict[str, Any]], Field(description='Updated list of task definitions.')],
+    tasks: Annotated[list[dict[str, Any]], Field(description='Updated list of task definitions.')],
     change_description: Annotated[str, Field(description='Description of changes made')],
-=======
-    phases: Annotated[list[dict[str, Any]], Field(
-        description=f"""Updated list of phase definitions.
-            {FLOW_SCHEMA}
-            """
-        )],
-        tasks: Annotated[list[dict[str, Any]], Field(
-            description=f"""Updated list of task definitions.
-                {FLOW_SCHEMA}"""
-        )],
-        change_description: Annotated[str, Field(description='Description of changes made')],
->>>>>>> b69fb912
 ) -> Annotated[FlowConfiguration, Field(description='Updated flow configuration')]:
     """Updates an existing flow configuration.
 
@@ -193,16 +163,10 @@
 async def retrieve_flows(
     ctx: Context,
     flow_ids: Annotated[
-<<<<<<< HEAD
-        Optional[List[str]], Field(description='Optional list of specific flow configuration IDs')
-    ] = None,
-) -> Annotated[List[ReducedFlow], Field(description='List of flow configurations')]:
-=======
         Sequence[str],
         Field(default_factory=tuple, description='The configuration IDs of the flows to retrieve.')
     ] = tuple(),
 ) -> Annotated[list[ReducedFlow], Field(description='The retrieved flow configurations.')]:
->>>>>>> b69fb912
     """Retrieves flow configurations from the project."""
 
     client = KeboolaClient.from_state(ctx.session.state)
