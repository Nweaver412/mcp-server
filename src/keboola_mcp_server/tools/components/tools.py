--- conflicted
+++ resolved
@@ -1,9 +1,5 @@
 import logging
-<<<<<<< HEAD
 from typing import Annotated, Any, Optional, Sequence
-=======
-from typing import Annotated, Any, Sequence
->>>>>>> f12d0c75
 
 from mcp.server.fastmcp import Context, FastMCP
 from pydantic import Field
@@ -60,7 +56,9 @@
     mcp.add_tool(create_sql_transformation)
     LOG.info(f'Added tool: {create_sql_transformation.__name__}.')
 
-<<<<<<< HEAD
+    mcp.add_tool(update_sql_transformation_configuration)
+    LOG.info(f'Added tool: {update_sql_transformation_configuration.__name__}.')
+
     mcp.add_tool(get_component_detail)
     LOG.info(f'Added tool: {get_component_detail.__name__}.')
 
@@ -81,10 +79,6 @@
 
     mcp.add_tool(find_component_id)
     LOG.info(f'Added tool: {find_component_id.__name__}.')
-=======
-    mcp.add_tool(update_sql_transformation_configuration)
-    LOG.info(f'Added tool: {update_sql_transformation_configuration.__name__}.')
->>>>>>> f12d0c75
 
     LOG.info('Component tools initialized.')
 
@@ -387,7 +381,95 @@
         raise e
 
 
-<<<<<<< HEAD
+async def update_sql_transformation_configuration(
+    ctx: Context,
+    configuration_id: Annotated[
+        str,
+        Field(description='Unique identifier of the Keboola transformation configuration you want to update'),
+    ],
+    change_description: Annotated[
+        str,
+        Field(
+            description='Detailed description of the new changes to the transformation configuration.',
+        ),
+    ],
+    updated_configuration: Annotated[
+        dict[str, Any],
+        Field(
+            description=(
+                'Updated transformation configuration JSON object containing both updated settings applied and all '
+                'existing settings preserved.'
+            ),
+        ),
+    ],
+    updated_description: Annotated[
+        str,
+        Field(
+            description='Updated existing transformation description reflecting the changes made in the behavior of '
+            'the transformation. If no behavior changes are made, empty string preserves the original description.',
+        ),
+    ] = '',
+    is_disabled: Annotated[
+        bool,
+        Field(
+            description='Whether to disable the transformation configuration. Default is False.',
+        ),
+    ] = False,
+) -> Annotated[
+    ComponentConfiguration,
+    Field(
+        description='Updated transformation configuration.',
+    ),
+]:
+    """
+    Updates an existing SQL transformation configuration, optionally updating the description and disabling the
+    configuration.
+
+    CONSIDERATIONS:
+    - The configuration JSON data must follow the current Keboola transformation configuration schema.
+    - The SQL code statements should follow the current SQL dialect, which can be retrieved using appropriate tool.
+    - When the behavior of the transformation is not changed, the updated_description can be empty string.
+
+    EXAMPLES:
+    - user_input: `Can you edit this transformation configuration that [USER INTENT]?`
+        - set the transformation_id and configuration_id accordingly and update configuration parameters based on
+          the [USER INTENT]
+        - returns the updated transformation configuration if successful.
+    """
+    client = KeboolaClient.from_state(ctx.session.state)
+    sql_transformation_id = _get_sql_transformation_id_from_sql_dialect(await get_sql_dialect(ctx))
+    LOG.info(f'SQL transformation ID: {sql_transformation_id}')
+
+    try:
+        LOG.info(f'Updating transformation: {sql_transformation_id} with configuration: {configuration_id}.')
+        updated_raw_configuration = await client.storage_client.update_component_configuration(
+            component_id=sql_transformation_id,
+            configuration_id=configuration_id,
+            configuration=updated_configuration,
+            change_description=change_description,
+            updated_description=updated_description if updated_description else None,
+            is_disabled=is_disabled,
+        )
+
+        transformation = await _get_component_details(client=client, component_id=sql_transformation_id)
+        updated_transformation_configuration = ComponentConfiguration(
+            **updated_raw_configuration,
+            component_id=transformation.component_id,
+            component=transformation,
+        )
+
+        LOG.info(
+            f'Updated transformation configuration: {updated_transformation_configuration.configuration_id} for '
+            f'component: {updated_transformation_configuration.component_id}.'
+        )
+        return updated_transformation_configuration
+    except Exception as e:
+        LOG.exception(
+            f'Error when updating transformation {sql_transformation_id} with configuration {configuration_id}: {e}'
+        )
+        raise e
+
+
 async def create_component_root_configuration(
     ctx: Context,
     name: Annotated[
@@ -603,18 +685,10 @@
                 'The detailed description of the component configuration explaining its purpose and functionality.'
             ),
         ),
-=======
-async def update_sql_transformation_configuration(
-    ctx: Context,
-    configuration_id: Annotated[
-        str,
-        Field(description='Unique identifier of the Keboola transformation configuration you want to update'),
->>>>>>> f12d0c75
     ],
     change_description: Annotated[
         str,
         Field(
-<<<<<<< HEAD
             description=('Description of the change made to the component configuration.'),
         ),
     ],
@@ -911,86 +985,4 @@
     return suggestion_response.components
 
 
-=======
-            description='Detailed description of the new changes to the transformation configuration.',
-        ),
-    ],
-    updated_configuration: Annotated[
-        dict[str, Any],
-        Field(
-            description=(
-                'Updated transformation configuration JSON object containing both updated settings applied and all '
-                'existing settings preserved.'
-            ),
-        ),
-    ],
-    updated_description: Annotated[
-        str,
-        Field(
-            description='Updated existing transformation description reflecting the changes made in the behavior of '
-            'the transformation. If no behavior changes are made, empty string preserves the original description.',
-        ),
-    ] = '',
-    is_disabled: Annotated[
-        bool,
-        Field(
-            description='Whether to disable the transformation configuration. Default is False.',
-        ),
-    ] = False,
-) -> Annotated[
-    ComponentConfiguration,
-    Field(
-        description='Updated transformation configuration.',
-    ),
-]:
-    """
-    Updates an existing SQL transformation configuration, optionally updating the description and disabling the
-    configuration.
-
-    CONSIDERATIONS:
-    - The configuration JSON data must follow the current Keboola transformation configuration schema.
-    - The SQL code statements should follow the current SQL dialect, which can be retrieved using appropriate tool.
-    - When the behavior of the transformation is not changed, the updated_description can be empty string.
-
-    EXAMPLES:
-    - user_input: `Can you edit this transformation configuration that [USER INTENT]?`
-        - set the transformation_id and configuration_id accordingly and update configuration parameters based on
-          the [USER INTENT]
-        - returns the updated transformation configuration if successful.
-    """
-    client = KeboolaClient.from_state(ctx.session.state)
-    sql_transformation_id = _get_sql_transformation_id_from_sql_dialect(await get_sql_dialect(ctx))
-    LOG.info(f'SQL transformation ID: {sql_transformation_id}')
-
-    try:
-        LOG.info(f'Updating transformation: {sql_transformation_id} with configuration: {configuration_id}.')
-        updated_raw_configuration = await client.storage_client.update_component_configuration(
-            component_id=sql_transformation_id,
-            configuration_id=configuration_id,
-            configuration=updated_configuration,
-            change_description=change_description,
-            updated_description=updated_description if updated_description else None,
-            is_disabled=is_disabled,
-        )
-
-        transformation = await _get_component_details(client=client, component_id=sql_transformation_id)
-        updated_transformation_configuration = ComponentConfiguration(
-            **updated_raw_configuration,
-            component_id=transformation.component_id,
-            component=transformation,
-        )
-
-        LOG.info(
-            f'Updated transformation configuration: {updated_transformation_configuration.configuration_id} for '
-            f'component: {updated_transformation_configuration.component_id}.'
-        )
-        return updated_transformation_configuration
-    except Exception as e:
-        LOG.exception(
-            f'Error when updating transformation {sql_transformation_id} with configuration {configuration_id}: {e}'
-        )
-        raise e
-
-
->>>>>>> f12d0c75
 # End of component tools #########################################