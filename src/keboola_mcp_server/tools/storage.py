"""Storage-related tools for the MCP server (buckets, tables, etc.)."""

import logging
from datetime import datetime
from typing import Annotated, Any, Mapping, Optional, cast

<<<<<<< HEAD
from fastmcp import Context, FastMCP
=======
from mcp.server.fastmcp import Context
>>>>>>> 73381c80
from pydantic import AliasChoices, BaseModel, Field, model_validator

from keboola_mcp_server.client import KeboolaClient
from keboola_mcp_server.config import MetadataField
from keboola_mcp_server.errors import tool_errors
from keboola_mcp_server.mcp import KeboolaMcpServer
from keboola_mcp_server.tools.sql import WorkspaceManager

LOG = logging.getLogger(__name__)

TOOL_GROUP_NAME = 'STORAGE'


def add_storage_tools(mcp: KeboolaMcpServer) -> None:
    """Adds tools to the MCP server."""
    mcp.add_tool(get_bucket_detail)
    mcp.add_tool(retrieve_buckets)
    mcp.add_tool(get_table_detail)
    mcp.add_tool(retrieve_bucket_tables)
    mcp.add_tool(update_bucket_description)
    mcp.add_tool(update_table_description)
    mcp.add_tool(update_column_description)

    LOG.info('Storage tools added to the MCP server.')


def extract_description(values: dict[str, Any]) -> Optional[str]:
    """Extracts the description from values or metadata."""
    if description := values.get('description'):
        return description
    else:
        metadata = values.get('metadata', [])
        return next(
            (
                value
                for item in metadata
                if (item.get('key') == MetadataField.DESCRIPTION.value and (value := item.get('value')))
            ),
            None,
        )


class BucketDetail(BaseModel):
    id: str = Field(description='Unique identifier for the bucket')
    name: str = Field(description='Name of the bucket')
    description: Optional[str] = Field(None, description='Description of the bucket')
    stage: Optional[str] = Field(None, description='Stage of the bucket (in for input stage, out for output stage)')
    created: str = Field(description='Creation timestamp of the bucket')
    data_size_bytes: Optional[int] = Field(
        None,
        description='Total data size of the bucket in bytes',
        validation_alias=AliasChoices('dataSizeBytes', 'data_size_bytes', 'data-size-bytes'),
        serialization_alias='dataSizeBytes',
    )

    tables_count: Optional[int] = Field(
        default=None,
        description='Number of tables in the bucket',
        validation_alias=AliasChoices('tablesCount', 'tables_count', 'tables-count'),
        serialization_alias='tablesCount',
    )

    @model_validator(mode='before')
    @classmethod
    def set_table_count(cls, values: dict[str, Any]) -> dict[str, Any]:
        if isinstance(values.get('tables'), list):
            values['tables_count'] = len(values['tables'])
        else:
            values['tables_count'] = None
        return values

    @model_validator(mode='before')
    @classmethod
    def set_description(cls, values: dict[str, Any]) -> dict[str, Any]:
        values['description'] = extract_description(values)
        return values


class TableColumnInfo(BaseModel):
    name: str = Field(description='Plain name of the column.')
    quoted_name: str = Field(
        description='The properly quoted name of the column.',
        validation_alias=AliasChoices('quotedName', 'quoted_name', 'quoted-name'),
        serialization_alias='quotedName',
    )


class TableDetail(BaseModel):
    id: str = Field(description='Unique identifier for the table')
    name: str = Field(description='Name of the table')
    description: Optional[str] = Field(None, description='Description of the table')
    primary_key: Optional[list[str]] = Field(
        None,
        description='List of primary key columns',
        validation_alias=AliasChoices('primaryKey', 'primary_key', 'primary-key'),
        serialization_alias='primaryKey',
    )
    created: Optional[str] = Field(None, description='Creation timestamp of the table')
    rows_count: Optional[int] = Field(
        None,
        description='Number of rows in the table',
        validation_alias=AliasChoices('rowsCount', 'rows_count', 'rows-count'),
        serialization_alias='rowsCount',
    )
    data_size_bytes: Optional[int] = Field(
        None,
        description='Total data size of the table in bytes',
        validation_alias=AliasChoices('dataSizeBytes', 'data_size_bytes', 'data-size-bytes'),
        serialization_alias='dataSizeBytes',
    )
    columns: Optional[list[TableColumnInfo]] = Field(
        None,
        description='List of column information including database identifiers',
    )
    fully_qualified_name: Optional[str] = Field(
        None,
        description='Fully qualified name of the table.',
        validation_alias=AliasChoices('fullyQualifiedName', 'fully_qualified_name', 'fully-qualified-name'),
        serialization_alias='fullyQualifiedName',
    )

    @model_validator(mode='before')
    @classmethod
    def set_description(cls, values: dict[str, Any]) -> dict[str, Any]:
        values['description'] = extract_description(values)
        return values


class UpdateDescriptionResponse(BaseModel):
    description: str = Field(..., description='The updated description value.', alias='value')
    timestamp: datetime = Field(..., description='The timestamp of the description update.')
    success: bool = Field(default=True, description='Indicates if the update succeeded.')


@tool_errors()
async def get_bucket_detail(
    bucket_id: Annotated[str, Field(description='Unique ID of the bucket.')], ctx: Context
) -> BucketDetail:
    """Gets detailed information about a specific bucket."""
    client = KeboolaClient.from_state(ctx.session.state)
    assert isinstance(client, KeboolaClient)
    raw_bucket = cast(dict[str, Any], client.storage_client_sync.buckets.detail(bucket_id))

    return BucketDetail(**raw_bucket)


@tool_errors()
async def retrieve_buckets(ctx: Context) -> list[BucketDetail]:
    """Retrieves information about all buckets in the project."""
    client = KeboolaClient.from_state(ctx.session.state)
    assert isinstance(client, KeboolaClient)
    raw_bucket_data = client.storage_client_sync.buckets.list()

    return [BucketDetail(**raw_bucket) for raw_bucket in raw_bucket_data]


@tool_errors()
async def get_table_detail(
    table_id: Annotated[str, Field(description='Unique ID of the table.')], ctx: Context
) -> TableDetail:
    """Gets detailed information about a specific table including its DB identifier and column information."""
    client = KeboolaClient.from_state(ctx.session.state)
    workspace_manager = WorkspaceManager.from_state(ctx.session.state)

    raw_table = cast(Mapping[str, Any], client.storage_client_sync.tables.detail(table_id))
    column_info = [
        TableColumnInfo(name=col, quoted_name=await workspace_manager.get_quoted_name(col))
        for col in raw_table.get('columns', [])
    ]

    table_fqn = await workspace_manager.get_table_fqn(raw_table)

    return TableDetail(
        **{
            **raw_table,
            'columns': column_info,
            'fully_qualified_name': table_fqn.identifier,
        }
    )


@tool_errors()
async def retrieve_bucket_tables(
    bucket_id: Annotated[str, Field(description='Unique ID of the bucket.')], ctx: Context
) -> list[TableDetail]:
    """Retrieves all tables in a specific bucket with their basic information."""
    client = KeboolaClient.from_state(ctx.session.state)
    # TODO: requesting "metadata" to get the table description;
    #  We could also request "columns" and use WorkspaceManager to prepare the table's FQN and columns' quoted names.
    #  This could take time for larger buckets, but could save calls to get_table_metadata() later.
    raw_tables = cast(
        list[Mapping[str, Any]],
        client.storage_client_sync.buckets.list_tables(bucket_id, include=['metadata']),
    )
    return [TableDetail(**raw_table) for raw_table in raw_tables]


@tool_errors()
async def update_bucket_description(
    bucket_id: Annotated[str, Field(description='The ID of the bucket to update.')],
    description: Annotated[str, Field(description='The new description for the bucket.')],
    ctx: Context,
) -> Annotated[
    UpdateDescriptionResponse,
    Field(description='The response object of the Bucket description update.'),
]:
    """Update the description for a given Keboola bucket."""
    client = KeboolaClient.from_state(ctx.session.state)
    metadata_endpoint = f'buckets/{bucket_id}/metadata'

    data = {
        'provider': 'user',
        'metadata': [{'key': MetadataField.DESCRIPTION.value, 'value': description}],
    }
    response = await client.storage_client.post(endpoint=metadata_endpoint, data=data)
    description_entry = next(entry for entry in response if entry.get('key') == MetadataField.DESCRIPTION.value)

    return UpdateDescriptionResponse.model_validate(description_entry)


@tool_errors()
async def update_table_description(
    table_id: Annotated[str, Field(description='The ID of the table to update.')],
    description: Annotated[str, Field(description='The new description for the table.')],
    ctx: Context,
) -> Annotated[
    UpdateDescriptionResponse,
    Field(description='The response object of the Table description update.'),
]:
    """Update the description for a given Keboola table."""
    client = KeboolaClient.from_state(ctx.session.state)
    metadata_endpoint = f'tables/{table_id}/metadata'

    data = {
        'provider': 'user',
        'metadata': [{'key': MetadataField.DESCRIPTION.value, 'value': description}],
    }
    response = await client.storage_client.post(endpoint=metadata_endpoint, data=data)
    description_entry = next(
        entry for entry in response.get('metadata') if entry.get('key') == MetadataField.DESCRIPTION.value
    )

    return UpdateDescriptionResponse.model_validate(description_entry)


@tool_errors()
async def update_column_description(
    table_id: Annotated[str, Field(description='The ID of the table that contains the column.')],
    column_name: Annotated[str, Field(description='The name of the column to update.')],
    description: Annotated[str, Field(description='The new description for the column.')],
    ctx: Context,
) -> Annotated[
    UpdateDescriptionResponse,
    Field(description='The response object of the column description update.'),
]:
    """Update the description for a given column in a Keboola table."""
    client = KeboolaClient.from_state(ctx.session.state)
    metadata_endpoint = f'tables/{table_id}/metadata'

    data = {
        'provider': 'user',
        'columnsMetadata': {
            f'{column_name}': [
                {
                    'key': MetadataField.DESCRIPTION.value,
                    'value': description,
                    'columnName': column_name,
                }
            ]
        },
    }

    response = await client.storage_client.post(endpoint=metadata_endpoint, data=data)
    description_entry = next(
        entry
        for entry in response.get('columnsMetadata').get(column_name)
        if entry.get('key') == MetadataField.DESCRIPTION.value
    )

    return UpdateDescriptionResponse.model_validate(description_entry)<|MERGE_RESOLUTION|>--- conflicted
+++ resolved
@@ -4,11 +4,7 @@
 from datetime import datetime
 from typing import Annotated, Any, Mapping, Optional, cast
 
-<<<<<<< HEAD
-from fastmcp import Context, FastMCP
-=======
-from mcp.server.fastmcp import Context
->>>>>>> 73381c80
+from fastmcp import Context
 from pydantic import AliasChoices, BaseModel, Field, model_validator
 
 from keboola_mcp_server.client import KeboolaClient
