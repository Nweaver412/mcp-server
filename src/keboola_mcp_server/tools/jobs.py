import datetime
import logging
from typing import Annotated, Any, Literal, Optional, Union

from mcp.server.fastmcp import Context, FastMCP
from pydantic import AliasChoices, BaseModel, Field, field_validator

from keboola_mcp_server.client import KeboolaClient

LOG = logging.getLogger(__name__)


################################## Add jobs tools to MCP SERVER ##################################


def add_job_tools(mcp: FastMCP) -> None:
    """Add job tools to the MCP server."""
    jobs_tools = [
        retrieve_jobs,
        get_job_detail,
        start_job,
    ]
    for tool in jobs_tools:
        LOG.info(f'Adding tool {tool.__name__} to the MCP server.')
        mcp.add_tool(tool)

    LOG.info('Job tools initialized.')


######################################## Job Base Models ########################################

JOB_STATUS = Literal[
    'waiting',
    'processing',
    'success',
    'error',
    'created',
]


class JobListItem(BaseModel):
    """Represents a summary of a job with minimal information, used in lists where detailed job data is not required."""

    id: str = Field(description='The ID of the job.')
    status: JOB_STATUS = Field(description='The status of the job.')
    component_id: Optional[str] = Field(
        description='The ID of the component that the job is running on.',
        validation_alias=AliasChoices('component', 'componentId', 'component_id', 'component-id'),
        serialization_alias='componentId',
        default=None,
    )
    config_id: Optional[str] = Field(
        description='The ID of the component configuration that the job is running on.',
        validation_alias=AliasChoices('config', 'configId', 'config_id', 'config-id'),
        serialization_alias='configId',
        default=None,
    )
    is_finished: bool = Field(
        description='Whether the job is finished.',
        validation_alias=AliasChoices('isFinished', 'is_finished', 'is-finished'),
        serialization_alias='isFinished',
        default=False,
    )
    created_time: Optional[datetime.datetime] = Field(
        description='The creation time of the job.',
        validation_alias=AliasChoices('createdTime', 'created_time', 'created-time'),
        serialization_alias='createdTime',
        default=None,
    )
    start_time: Optional[datetime.datetime] = Field(
        description='The start time of the job.',
        validation_alias=AliasChoices('startTime', 'start_time', 'start-time'),
        serialization_alias='startTime',
        default=None,
    )
    end_time: Optional[datetime.datetime] = Field(
        description='The end time of the job.',
        validation_alias=AliasChoices('endTime', 'end_time', 'end-time'),
        serialization_alias='endTime',
        default=None,
    )
    duration_seconds: Optional[float] = Field(
        description='The duration of the job in seconds.',
        validation_alias=AliasChoices('durationSeconds', 'duration_seconds', 'duration-seconds'),
        serialization_alias='durationSeconds',
        default=None,
    )


class JobDetail(JobListItem):
    """Represents a detailed job with all available information."""

    url: str = Field(description='The URL of the job.')
    table_id: Optional[str] = Field(
        description='The ID of the table that the job is running on.',
        validation_alias=AliasChoices('tableId', 'table_id', 'table-id'),
        serialization_alias='tableId',
        default=None,
    )
    config_data: Optional[list[Any]] = Field(
        description='The data of the configuration.',
        validation_alias=AliasChoices('configData', 'config_data', 'config-data'),
        serialization_alias='configData',
        default=None,
    )
    config_row_ids: Optional[list[str]] = Field(
        description='The row IDs of the configuration.',
        validation_alias=AliasChoices('configRowIds', 'config_row_ids', 'config-row-ids'),
        serialization_alias='configRowIds',
        default=None,
    )
    run_id: Optional[str] = Field(
        description='The ID of the run that the job is running on.',
        validation_alias=AliasChoices('runId', 'run_id', 'run-id'),
        serialization_alias='runId',
        default=None,
    )
    parent_run_id: Optional[str] = Field(
        description='The ID of the parent run that the job is running on.',
        validation_alias=AliasChoices('parentRunId', 'parent_run_id', 'parent-run-id'),
        serialization_alias='parentRunId',
        default=None,
    )
    result: Optional[dict[str, Any]] = Field(
        description='The results of the job.',
        validation_alias='result',
        serialization_alias='result',
        default=None,
    )

    @field_validator('result', mode='before')
    def validate_result_field(
        cls, current_value: Union[list[Any], dict[str, Any], None]
    ) -> dict[str, Any]:
        # Ensures that if the result field is passed as an empty list [] or None, it gets converted to an empty dict {}.
        # Why? Because the result is expected to be an Object, but create job endpoint sends [], perhaps it means
        # "empty". This avoids type errors.
        if not isinstance(current_value, dict):
            if not current_value:
                return dict()
            if isinstance(current_value, list):
                raise ValueError(
                    f'Field "result" cannot be a list, expecting dictionary, got: {current_value}.'
                )
        return current_value


######################################## End of Job Base Models ########################################

######################################## MCP tools ########################################

SORT_BY_VALUES = Literal['startTime', 'endTime', 'createdTime', 'durationSeconds', 'id']
SORT_ORDER_VALUES = Literal['asc', 'desc']


async def retrieve_jobs(
    ctx: Context,
    status: Annotated[
        JOB_STATUS | None,
        Field(
            Optional[JOB_STATUS],
            description='The optional status of the jobs to filter by, if None then default all.',
        ),
    ] = None,
    component_id: Annotated[
        str | None,
        Field(
            Optional[str],
            description='The optional ID of the component whose jobs you want to list, default = None.',
        ),
    ] = None,
    config_id: Annotated[
        str | None,
        Field(
            Optional[str],
            description='The optional ID of the component configuration whose jobs you want to list, default = None.',
        ),
    ] = None,
    limit: Annotated[
        int,
        Field(
            int, description='The number of jobs to list, default = 100, max = 500.', ge=1, le=500
        ),
    ] = 100,
    offset: Annotated[
        int, Field(int, description='The offset of the jobs to list, default = 0.', ge=0)
    ] = 0,
    sort_by: Annotated[
        SORT_BY_VALUES,
        Field(
            Optional[SORT_BY_VALUES],
            description='The field to sort the jobs by, default = "startTime".',
        ),
    ] = 'startTime',
    sort_order: Annotated[
        SORT_ORDER_VALUES,
        Field(
            Optional[SORT_ORDER_VALUES],
            description='The order to sort the jobs by, default = "desc".',
        ),
    ] = 'desc',
) -> Annotated[
    list[JobListItem],
    Field(
        list[JobListItem],
        description='The retrieved list of jobs list items. If empty then no jobs were found.',
    ),
]:
    """
    Retrieve all jobs in the project, or filter jobs by a specific component_id or config_id, with optional status
    filtering. Additional parameters support pagination (limit, offset) and sorting (sort_by, sort_order).
    USAGE:
        Use when you want to list jobs for given component_id and optionally for given config_id.
        Use when you want to list all jobs in the project or filter them by status.
    EXAMPLES:
        - if status = "error", only jobs with status "error" will be listed.
        - if status = None, then all jobs with arbitrary status will be listed.
        - if component_id = "123" and config_id = "456", then the jobs for the component with id "123" and configuration
          with id "456" will be listed.
        - if limit = 100 and offset = 0, the first 100 jobs will be listed.
        - if limit = 100 and offset = 100, the second 100 jobs will be listed.
        - if sort_by = "endTime" and sort_order = "asc", the jobs will be sorted by the end time in ascending order.
    """
    client = KeboolaClient.from_state(ctx.session.state)
    _status = [status] if status else None

<<<<<<< HEAD
    raw_jobs = client.jobs_queue_client.search_jobs_by(
=======
    raw_jobs = await client.jobs_queue_client.search_jobs_by(
>>>>>>> c4595c18
        component_id=component_id,
        config_id=config_id,
        limit=limit,
        offset=offset,
        status=_status,
        sort_by=sort_by,
        sort_order=sort_order,
    )
    LOG.info(f'Found {len(raw_jobs)} jobs for limit {limit}, offset {offset}, status {status}.')
    return [JobListItem.model_validate(raw_job) for raw_job in raw_jobs]


async def get_job_detail(
    job_id: Annotated[
        str,
        Field(description='The unique identifier of the job whose details should be retrieved.'),
    ],
    ctx: Context,
) -> Annotated[JobDetail, Field(JobDetail, description='The detailed information about the job.')]:
    """
    Retrieve detailed information about a specific job, identified by the job_id, including its status, parameters,
    results, and any relevant metadata.
    EXAMPLES:
        - if job_id = "123", then the details of the job with id "123" will be retrieved.
    """
    client = KeboolaClient.from_state(ctx.session.state)

<<<<<<< HEAD
    raw_job = client.jobs_queue_client.detail(job_id)
=======
    raw_job = await client.jobs_queue_client.get_job_detail(job_id)
>>>>>>> c4595c18
    LOG.info(f'Found job details for {job_id}.' if raw_job else f'Job {job_id} not found.')
    return JobDetail.model_validate(raw_job)


async def start_job(
    ctx: Context,
    component_id: Annotated[
        str,
        Field(description='The ID of the component or transformation for which to start a job.'),
    ],
    configuration_id: Annotated[
        str, Field(description='The ID of the configuration for which to start a job.')
    ],
) -> Annotated[JobDetail, Field(description='The newly started job details.')]:
    """
    Starts a new job for a given component or transformation.
    """
    client = KeboolaClient.from_state(ctx.session.state)

    try:
<<<<<<< HEAD
        raw_job = client.jobs_queue_client.create_job(
=======
        raw_job = await client.jobs_queue_client.create_job(
>>>>>>> c4595c18
            component_id=component_id, configuration_id=configuration_id
        )
        job = JobDetail.model_validate(raw_job)
        LOG.info(
            f'Started a new job with id: {job.id} for component {component_id} and configuration {configuration_id}.'
        )
        return job
    except Exception as exception:
        LOG.exception(
            f'Error when starting a new job for component {component_id} and configuration {configuration_id}: {exception}'
        )
        raise exception


######################################## End of MCP tools ########################################<|MERGE_RESOLUTION|>--- conflicted
+++ resolved
@@ -224,11 +224,7 @@
     client = KeboolaClient.from_state(ctx.session.state)
     _status = [status] if status else None
 
-<<<<<<< HEAD
-    raw_jobs = client.jobs_queue_client.search_jobs_by(
-=======
     raw_jobs = await client.jobs_queue_client.search_jobs_by(
->>>>>>> c4595c18
         component_id=component_id,
         config_id=config_id,
         limit=limit,
@@ -256,11 +252,7 @@
     """
     client = KeboolaClient.from_state(ctx.session.state)
 
-<<<<<<< HEAD
-    raw_job = client.jobs_queue_client.detail(job_id)
-=======
     raw_job = await client.jobs_queue_client.get_job_detail(job_id)
->>>>>>> c4595c18
     LOG.info(f'Found job details for {job_id}.' if raw_job else f'Job {job_id} not found.')
     return JobDetail.model_validate(raw_job)
 
@@ -281,11 +273,7 @@
     client = KeboolaClient.from_state(ctx.session.state)
 
     try:
-<<<<<<< HEAD
-        raw_job = client.jobs_queue_client.create_job(
-=======
         raw_job = await client.jobs_queue_client.create_job(
->>>>>>> c4595c18
             component_id=component_id, configuration_id=configuration_id
         )
         job = JobDetail.model_validate(raw_job)
