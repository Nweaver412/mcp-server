"""
Exceptions for the validators.
"""

from typing import Optional

from keboola_mcp_server.client import JsonStruct


class ConfigurationValidationError(Exception):
    """
    Exception raised when a schema validation error occurs.
    """

    _ERROR_MESSAGE = (
        'The provided json configuration is not conforming to the corresponding configuration json schema.\n'
    )
    _INPUT_DATA = 'Input json configuration: \n{input_data}\n\n'
    _JSON_SCHEMA = 'Json schema: \n{json_schema}\n\n'

    def __init__(
        self,
        original_exception: Optional[Exception],
        initial_error_message: Optional[str],
        input_data: Optional[JsonStruct],
        json_schema: Optional[JsonStruct],
    ):
        """
        Creates error message as follows:
        If original_exception is provided, it starts with the error message of the original exception.
        If initial_error_message is provided, then it is added to the error message, if not provided, then the default
        error message is used.
        If input_data is provided, then it is added to the error message.
        If json_schema is provided, then it is added to the error message.
        """
        prev_error_message = (str(original_exception) + '\n\n') if original_exception else ''
        initial_error_message = initial_error_message or self._ERROR_MESSAGE
        error_message = prev_error_message + initial_error_message
        if input_data:
            error_message += self._INPUT_DATA.format(input_data=input_data)
        if json_schema:
            error_message += self._JSON_SCHEMA.format(json_schema=json_schema)
        super().__init__(error_message)

    @classmethod
    def from_exception(
        cls,
        original_exception: Exception,
        input_data: Optional[JsonStruct],
        json_schema: Optional[JsonStruct],
    ):
        return cls(
            original_exception,
            initial_error_message=None,
            input_data=input_data,
            json_schema=json_schema,
        )

    @staticmethod
    def recovery_instructions(additional_instructions: str = '') -> str:
        return (
            'Please check the configuration json schema.\n'
            'Fix the errors in your configuration to follow the schema.\n'
            f'{additional_instructions}'  # serves for RootConfiguration vs RowConfiguration
        )


class JsonValidationError(ConfigurationValidationError):

    _ERROR_MESSAGE = 'The provided json configuration is not a valid json.\n'

    @staticmethod
    def recovery_instructions(additional_instructions: str = '') -> str:
        return (
            '\n'
            'Please provide a valid json configuration.\n'
            f'{additional_instructions}'
        )


class StorageConfigurationValidationError(ConfigurationValidationError):

    _ERROR_MESSAGE = 'The provided storage json configuration is not conforming to the storage json schema.\n'

<<<<<<< HEAD
    def __init__(
        self,
        original_exception: Exception,
        input_data: Optional[JsonStruct] = None,
        json_schema: Optional[JsonStruct] = None,
    ):
        super().__init__(
            original_exception,
            initial_error_message=self._ERROR_MESSAGE,
            input_data=input_data,
            json_schema=json_schema,
        )

=======
>>>>>>> 88756aae
    @staticmethod
    def recovery_instructions(additional_instructions: str = '') -> str:
        return (
            '\n'
            'Please check the storage configuration json schema.\n'
            'Fix the errors in your storage configuration to follow the schema.\n'
            f'{additional_instructions}'
        )


class ParameterConfigurationValidationError(ConfigurationValidationError):

    _ERROR_MESSAGE = (
        'The provided parameter json configuration is not conforming to the parameter json schema for component id: '
        '"{component_id}".\n'
    )

    def __init__(
        self,
        original_exception: Exception,
        input_data: Optional[JsonStruct] = None,
        json_schema: Optional[JsonStruct] = None,
        component_id: Optional[str] = None,
    ):
        super().__init__(
            original_exception,
            initial_error_message=self._ERROR_MESSAGE.format(component_id=component_id),
            input_data=input_data,
            json_schema=json_schema,
        )

    @classmethod
    def from_component_id(
        cls,
        *,
        component_id: str,
        original_exception: Exception,
        input_data: Optional[JsonStruct] = None,
        json_schema: Optional[JsonStruct] = None,
    ):
        return cls(
            original_exception=original_exception,
            input_data=input_data,
            json_schema=json_schema,
            component_id=component_id,
        )

    @staticmethod
    def recovery_instructions(additional_instructions: str = '') -> str:
        return (
            '\n'
            'Please check the parameter json schema.\n'
            'Fix the errors in your parameter configuration to follow the schema.\n'
            f'{additional_instructions}'
        )<|MERGE_RESOLUTION|>--- conflicted
+++ resolved
@@ -51,7 +51,7 @@
     ):
         return cls(
             original_exception,
-            initial_error_message=None,
+            initial_error_message=cls._ERROR_MESSAGE,
             input_data=input_data,
             json_schema=json_schema,
         )
@@ -82,22 +82,6 @@
 
     _ERROR_MESSAGE = 'The provided storage json configuration is not conforming to the storage json schema.\n'
 
-<<<<<<< HEAD
-    def __init__(
-        self,
-        original_exception: Exception,
-        input_data: Optional[JsonStruct] = None,
-        json_schema: Optional[JsonStruct] = None,
-    ):
-        super().__init__(
-            original_exception,
-            initial_error_message=self._ERROR_MESSAGE,
-            input_data=input_data,
-            json_schema=json_schema,
-        )
-
-=======
->>>>>>> 88756aae
     @staticmethod
     def recovery_instructions(additional_instructions: str = '') -> str:
         return (
@@ -110,39 +94,32 @@
 
 class ParameterConfigurationValidationError(ConfigurationValidationError):
 
-    _ERROR_MESSAGE = (
+    _ERROR_MESSAGE_WITH_COMPONENT_ID = (
         'The provided parameter json configuration is not conforming to the parameter json schema for component id: '
         '"{component_id}".\n'
     )
+    _ERROR_MESSAGE = (
+        'The provided parameter json configuration is not conforming to the parameter json schema.\n'
+    )
 
-    def __init__(
-        self,
+    @classmethod
+    def from_exception(
+        cls,
         original_exception: Exception,
         input_data: Optional[JsonStruct] = None,
         json_schema: Optional[JsonStruct] = None,
         component_id: Optional[str] = None,
     ):
-        super().__init__(
-            original_exception,
-            initial_error_message=self._ERROR_MESSAGE.format(component_id=component_id),
-            input_data=input_data,
-            json_schema=json_schema,
+        initial_error_message = (
+            cls._ERROR_MESSAGE_WITH_COMPONENT_ID.format(component_id=component_id)
+            if component_id
+            else cls._ERROR_MESSAGE
         )
-
-    @classmethod
-    def from_component_id(
-        cls,
-        *,
-        component_id: str,
-        original_exception: Exception,
-        input_data: Optional[JsonStruct] = None,
-        json_schema: Optional[JsonStruct] = None,
-    ):
         return cls(
             original_exception=original_exception,
             input_data=input_data,
             json_schema=json_schema,
-            component_id=component_id,
+            initial_error_message=initial_error_message,
         )
 
     @staticmethod
