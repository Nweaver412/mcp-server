"""MCP server implementation for Keboola Connection."""

import csv
import logging
from io import StringIO
from typing import Annotated, Any, Dict, List, Optional, TypedDict, cast

import snowflake.connector
from mcp.server.fastmcp import Context, FastMCP
from pydantic import AliasChoices, BaseModel, Field

<<<<<<< HEAD
from keboola_mcp_server import sql_tools
from keboola_mcp_server.client import KeboolaClient
from keboola_mcp_server.config import Config
=======
>>>>>>> 84b95f08
from keboola_mcp_server.mcp import (
    KeboolaMcpServer,
    SessionParams,
    SessionState,
    SessionStateFactory,
)
from keboola_mcp_server.sql_tools import WorkspaceManager

from .client import KeboolaClient
from .config import Config
from .database import ConnectionManager, DatabasePathManager

logger = logging.getLogger(__name__)


class BucketInfo(BaseModel):
    id: str = Field(description="Unique identifier for the bucket")
    name: str = Field(description="Name of the bucket")
    description: Optional[str] = Field(None, description="Description of the bucket")
    stage: Optional[str] = Field(
        None, description="Stage of the bucket ('in' for input stage, 'out' for output stage)"
    )
    created: str = Field(description="Creation timestamp of the bucket")
    table_count: Optional[int] = Field(
        None,
        description="Number of tables in the bucket",
        validation_alias=AliasChoices("tableCount", "table_count", "table-count"),
        serialization_alias="tableCount",
    )
    data_size_bytes: Optional[int] = Field(
        None,
        description="Total data size of the bucket in bytes",
        validation_alias=AliasChoices("dataSizeBytes", "data_size_bytes", "data-size-bytes"),
        serialization_alias="dataSizeBytes",
    )


class TableColumnInfo(BaseModel):
    name: str = Field(description="Name of the column")
    db_identifier: str = Field(
        description="Fully qualified database identifier for the column",
        validation_alias=AliasChoices("dbIdentifier", "db_identifier", "db-identifier"),
        serialization_alias="dbIdentifier",
    )


class TableDetail(BaseModel):
    id: str = Field(description="Unique identifier for the table")
    name: str = Field(description="Name of the table")
    primary_key: Optional[List[str]] = Field(
        None,
        description="List of primary key columns",
        validation_alias=AliasChoices("primaryKey", "primary_key", "primary-key"),
        serialization_alias="primaryKey",
    )
    created: Optional[str] = Field(None, description="Creation timestamp of the table")
    row_count: Optional[int] = Field(
        None,
        description="Number of rows in the table",
        validation_alias=AliasChoices("rowCount", "row_count", "row-count"),
        serialization_alias="rowCount",
    )
    data_size_bytes: Optional[int] = Field(
        None,
        description="Total data size of the table in bytes",
        validation_alias=AliasChoices("dataSizeBytes", "data_size_bytes", "data-size-bytes"),
        serialization_alias="dataSizeBytes",
    )
    columns: Optional[List[str]] = Field(None, description="List of column names")
    column_identifiers: Optional[List[TableColumnInfo]] = Field(
        None,
        description="List of column information including database identifiers",
        validation_alias=AliasChoices(
            "columnIdentifiers", "column_identifiers", "column-identifiers"
        ),
        serialization_alias="columnIdentifiers",
    )
    db_identifier: Optional[str] = Field(
        None,
        description="Fully qualified database identifier for the table",
        validation_alias=AliasChoices("dbIdentifier", "db_identifier", "db-identifier"),
        serialization_alias="dbIdentifier",
    )


def _create_session_state_factory(config: Optional[Config] = None) -> SessionStateFactory:
    def _(params: SessionParams) -> SessionState:
        logger.info(f"Creating SessionState for params: {params.keys()}.")

        if not config:
            cfg = Config.from_dict(params)
        else:
            cfg = config.replace_by(params)

        logger.info(f"Creating SessionState from config: {cfg}.")

        state: SessionState = {}
        # Create Keboola client instance
        try:
            client = KeboolaClient(cfg.storage_token, cfg.storage_api_url)
            state[KeboolaClient.STATE_KEY] = client
            logger.info("Successfully initialized Storage API client.")
        except Exception as e:
            logger.error(f"Failed to initialize Keboola client: {e}")
            raise

        try:
            workspace_manager = WorkspaceManager(client, cfg.workspace_user)
            state[WorkspaceManager.STATE_KEY] = workspace_manager
            logger.info("Successfully initialized Storage API Workspace manager.")
        except Exception as e:
            logger.error(f"Failed to initialize Storage API Workspace manager: {e}")
            raise

        return state

    return _


def create_server(config: Optional[Config] = None) -> FastMCP:
    """Create and configure the MCP server.

    Args:
        config: Server configuration. If None, loads from environment.

    Returns:
        Configured FastMCP server instance
    """
    # Initialize FastMCP server with system instructions
    mcp = KeboolaMcpServer(
        "Keboola Explorer",
        session_state_factory=_create_session_state_factory(config),
        dependencies=[
            "keboola.storage-api-client",
            "httpx",
            "pandas",
            "snowflake-connector-python",
        ],
    )

    @mcp.tool()
    async def query_table(sql_query: str, ctx: Context) -> str:
        """
        Execute a SQL query through the proxy service to get data from Storage.
        Before forming the query always check the get_table_metadata tool to get
        the correct database name and table name.
        - The {{db_identifier}} is available in the tool response.

        Note: SQL queries must include the full path including database name, e.g.:
        'SELECT * FROM {{db_identifier}}."test_identify"'. Snowflake is case sensitive so always
        wrap the column names in double quotes.
        """
        connection_manager = ctx.session.state["connection_manager"]
        assert isinstance(connection_manager, ConnectionManager)

        conn = None
        cursor = None

        try:
            conn = connection_manager.create_snowflake_connection()
            cursor = conn.cursor()
            cursor.execute(sql_query)
            result = cursor.fetchall()
            columns = [col[0] for col in cursor.description]

            # Convert to CSV
            output = StringIO()
            writer = csv.writer(output)
            writer.writerow(columns)
            writer.writerows(result)

            return output.getvalue()

        except snowflake.connector.errors.ProgrammingError as e:
            raise ValueError(f"Snowflake query error: {str(e)}")

        except Exception as e:
            raise ValueError(f"Unexpected error during query execution: {str(e)}")

        finally:
            if cursor:
                cursor.close()
            if conn:
                conn.close()

    # Tools
    @mcp.tool()
<<<<<<< HEAD
    async def list_all_buckets(ctx: Context) -> str:
        """List all buckets in the project with their basic information."""
        client = KeboolaClient.from_state(ctx.session.state)
        buckets = cast(List[BucketInfo], client.storage_client.buckets.list())

        header = "# Bucket List\n\n"
        header += f"Total Buckets: {len(buckets)}\n\n"
        header += "## Details"
=======
    async def list_bucket_info(ctx: Context) -> List[BucketInfo]:
        """List information about all buckets in the project."""
        client = ctx.session.state["sapi_client"]
        assert isinstance(client, KeboolaClient)
        raw_bucket_data = client.storage_client.buckets.list()
>>>>>>> 84b95f08

        return [BucketInfo(**raw_bucket) for raw_bucket in raw_bucket_data]

    @mcp.tool()
    async def get_bucket_metadata(
        bucket_id: Annotated[str, Field(description="Unique ID of the bucket.")], ctx: Context
    ) -> BucketInfo:
        """Get detailed information about a specific bucket."""
<<<<<<< HEAD
        client = KeboolaClient.from_state(ctx.session.state)
        bucket = cast(Dict[str, Any], client.storage_client.buckets.detail(bucket_id))
        return (
            f"Bucket Information:\n"
            f"ID: {bucket['id']}\n"
            f"Name: {bucket['name']}\n"
            f"Description: {bucket.get('description', 'No description')}\n"
            f"Created: {bucket['created']}\n"
            f"Tables Count: {bucket.get('tablesCount', 0)}\n"
            f"Data Size Bytes: {bucket.get('dataSizeBytes', 0)}"
        )
=======
        client = ctx.session.state["sapi_client"]
        assert isinstance(client, KeboolaClient)
        raw_bucket = cast(Dict[str, Any], client.storage_client.buckets.detail(bucket_id))

        return BucketInfo(**raw_bucket)
>>>>>>> 84b95f08

    @mcp.tool()
    async def get_table_metadata(
        table_id: Annotated[str, Field(description="Unique ID of the table.")], ctx: Context
    ) -> TableDetail:
        """Get detailed information about a specific table including its DB identifier and column information."""
<<<<<<< HEAD
        client = KeboolaClient.from_state(ctx.session.state)
        table = cast(Dict[str, Any], client.storage_client.tables.detail(table_id))
=======
        client = ctx.session.state["sapi_client"]
        assert isinstance(client, KeboolaClient)
        raw_table = cast(Dict[str, Any], client.storage_client.tables.detail(table_id))
>>>>>>> 84b95f08

        # Get column info
        columns = raw_table.get("columns", [])
        column_info = [TableColumnInfo(name=col, db_identifier=f'"{col}"') for col in columns]

<<<<<<< HEAD
        workspace_manager = WorkspaceManager.from_state(ctx.session.state)
        table_fqn = await workspace_manager.get_table_fqn(table) or "N/A"

        return (
            f"Table Information:\n"
            f"ID: {table['id']}\n"
            f"Name: {table['name']}\n"
            f"Primary Key: {', '.join(table['primaryKey']) if table['primaryKey'] else 'None'}\n"
            f"Created: {table['created']}\n"
            f"Row Count: {table['rowsCount']}\n"
            f"Data Size: {table['dataSizeBytes']} bytes\n"
            f"Columns: {', '.join(str(ci) for ci in column_info)}\n"
            f"Fully qualified table name: {table_fqn.snowflake_fqn}"
=======
        db_path_manager = ctx.session.state["db_path_manager"]
        assert isinstance(db_path_manager, DatabasePathManager)

        return TableDetail(
            **raw_table,
            column_identifiers=column_info,
            db_identifier=db_path_manager.get_table_db_path(raw_table),
>>>>>>> 84b95f08
        )

    @mcp.tool()
    async def list_components(ctx: Context) -> str:
        """List all available components and their configurations."""
        client = KeboolaClient.from_state(ctx.session.state)
        components = cast(List[Dict[str, Any]], await client.get("components"))
        return "\n".join(f"- {comp['id']}: {comp['name']}" for comp in components)

    @mcp.tool()
    async def list_component_configs(component_id: str, ctx: Context) -> str:
        """List all configurations for a specific component."""
        client = KeboolaClient.from_state(ctx.session.state)
        configs = cast(List[Dict[str, Any]], await client.get(f"components/{component_id}/configs"))
        return "\n".join(
            f"Configuration: {config['id']}\n"
            f"Name: {config['name']}\n"
            f"Description: {config.get('description', 'No description')}\n"
            f"Created: {config['created']}\n"
            f"---"
            for config in configs
        )

    @mcp.tool()
    async def list_bucket_tables(
        bucket_id: Annotated[str, Field(description="Unique ID of the bucket.")], ctx: Context
    ) -> list[TableDetail]:
        """List all tables in a specific bucket with their basic information."""
<<<<<<< HEAD
        client = KeboolaClient.from_state(ctx.session.state)
        tables = cast(List[Dict[str, Any]], client.storage_client.buckets.list_tables(bucket_id))
        return "\n".join(
            f"Table ID: {table['id']}\n"
            f"Table Name: {table.get('name', 'N/A')}\n"
            f"Rows: {table.get('rowsCount', 'N/A')}\n"
            f"Size: {table.get('dataSizeBytes', 'N/A')} bytes\n"
            f"Columns: {', '.join(table.get('columns', []))}\n"
            f"---"
            for table in tables
=======
        client = ctx.session.state["sapi_client"]
        assert isinstance(client, KeboolaClient)
        raw_tables = cast(
            List[Dict[str, Any]], client.storage_client.buckets.list_tables(bucket_id)
>>>>>>> 84b95f08
        )
        return [TableDetail(**raw_table) for raw_table in raw_tables]

    return mcp<|MERGE_RESOLUTION|>--- conflicted
+++ resolved
@@ -1,20 +1,13 @@
 """MCP server implementation for Keboola Connection."""
 
-import csv
 import logging
-from io import StringIO
-from typing import Annotated, Any, Dict, List, Optional, TypedDict, cast
-
-import snowflake.connector
+from typing import Annotated, Any, cast, Dict, List, Optional
+
 from mcp.server.fastmcp import Context, FastMCP
 from pydantic import AliasChoices, BaseModel, Field
 
-<<<<<<< HEAD
-from keboola_mcp_server import sql_tools
 from keboola_mcp_server.client import KeboolaClient
 from keboola_mcp_server.config import Config
-=======
->>>>>>> 84b95f08
 from keboola_mcp_server.mcp import (
     KeboolaMcpServer,
     SessionParams,
@@ -23,10 +16,6 @@
 )
 from keboola_mcp_server.sql_tools import WorkspaceManager
 
-from .client import KeboolaClient
-from .config import Config
-from .database import ConnectionManager, DatabasePathManager
-
 logger = logging.getLogger(__name__)
 
 
@@ -92,11 +81,12 @@
         ),
         serialization_alias="columnIdentifiers",
     )
-    db_identifier: Optional[str] = Field(
-        None,
-        description="Fully qualified database identifier for the table",
-        validation_alias=AliasChoices("dbIdentifier", "db_identifier", "db-identifier"),
-        serialization_alias="dbIdentifier",
+    fully_qualified_table_name: Optional[str] = Field(
+        None,
+        description="Fully qualified database table name.",
+        validation_alias=AliasChoices(
+            "fullyQualifiedTableName", "fully_qualified_table_name", "fully-qualified-table-name"),
+        serialization_alias="fullyQualifiedTableName",
     )
 
 
@@ -155,69 +145,12 @@
         ],
     )
 
-    @mcp.tool()
-    async def query_table(sql_query: str, ctx: Context) -> str:
-        """
-        Execute a SQL query through the proxy service to get data from Storage.
-        Before forming the query always check the get_table_metadata tool to get
-        the correct database name and table name.
-        - The {{db_identifier}} is available in the tool response.
-
-        Note: SQL queries must include the full path including database name, e.g.:
-        'SELECT * FROM {{db_identifier}}."test_identify"'. Snowflake is case sensitive so always
-        wrap the column names in double quotes.
-        """
-        connection_manager = ctx.session.state["connection_manager"]
-        assert isinstance(connection_manager, ConnectionManager)
-
-        conn = None
-        cursor = None
-
-        try:
-            conn = connection_manager.create_snowflake_connection()
-            cursor = conn.cursor()
-            cursor.execute(sql_query)
-            result = cursor.fetchall()
-            columns = [col[0] for col in cursor.description]
-
-            # Convert to CSV
-            output = StringIO()
-            writer = csv.writer(output)
-            writer.writerow(columns)
-            writer.writerows(result)
-
-            return output.getvalue()
-
-        except snowflake.connector.errors.ProgrammingError as e:
-            raise ValueError(f"Snowflake query error: {str(e)}")
-
-        except Exception as e:
-            raise ValueError(f"Unexpected error during query execution: {str(e)}")
-
-        finally:
-            if cursor:
-                cursor.close()
-            if conn:
-                conn.close()
-
     # Tools
     @mcp.tool()
-<<<<<<< HEAD
-    async def list_all_buckets(ctx: Context) -> str:
-        """List all buckets in the project with their basic information."""
-        client = KeboolaClient.from_state(ctx.session.state)
-        buckets = cast(List[BucketInfo], client.storage_client.buckets.list())
-
-        header = "# Bucket List\n\n"
-        header += f"Total Buckets: {len(buckets)}\n\n"
-        header += "## Details"
-=======
     async def list_bucket_info(ctx: Context) -> List[BucketInfo]:
         """List information about all buckets in the project."""
-        client = ctx.session.state["sapi_client"]
-        assert isinstance(client, KeboolaClient)
+        client = KeboolaClient.from_state(ctx.session.state)
         raw_bucket_data = client.storage_client.buckets.list()
->>>>>>> 84b95f08
 
         return [BucketInfo(**raw_bucket) for raw_bucket in raw_bucket_data]
 
@@ -226,67 +159,30 @@
         bucket_id: Annotated[str, Field(description="Unique ID of the bucket.")], ctx: Context
     ) -> BucketInfo:
         """Get detailed information about a specific bucket."""
-<<<<<<< HEAD
-        client = KeboolaClient.from_state(ctx.session.state)
-        bucket = cast(Dict[str, Any], client.storage_client.buckets.detail(bucket_id))
-        return (
-            f"Bucket Information:\n"
-            f"ID: {bucket['id']}\n"
-            f"Name: {bucket['name']}\n"
-            f"Description: {bucket.get('description', 'No description')}\n"
-            f"Created: {bucket['created']}\n"
-            f"Tables Count: {bucket.get('tablesCount', 0)}\n"
-            f"Data Size Bytes: {bucket.get('dataSizeBytes', 0)}"
-        )
-=======
-        client = ctx.session.state["sapi_client"]
-        assert isinstance(client, KeboolaClient)
+        client = KeboolaClient.from_state(ctx.session.state)
         raw_bucket = cast(Dict[str, Any], client.storage_client.buckets.detail(bucket_id))
 
         return BucketInfo(**raw_bucket)
->>>>>>> 84b95f08
 
     @mcp.tool()
     async def get_table_metadata(
         table_id: Annotated[str, Field(description="Unique ID of the table.")], ctx: Context
     ) -> TableDetail:
         """Get detailed information about a specific table including its DB identifier and column information."""
-<<<<<<< HEAD
-        client = KeboolaClient.from_state(ctx.session.state)
-        table = cast(Dict[str, Any], client.storage_client.tables.detail(table_id))
-=======
-        client = ctx.session.state["sapi_client"]
-        assert isinstance(client, KeboolaClient)
+        client = KeboolaClient.from_state(ctx.session.state)
         raw_table = cast(Dict[str, Any], client.storage_client.tables.detail(table_id))
->>>>>>> 84b95f08
 
         # Get column info
         columns = raw_table.get("columns", [])
         column_info = [TableColumnInfo(name=col, db_identifier=f'"{col}"') for col in columns]
 
-<<<<<<< HEAD
         workspace_manager = WorkspaceManager.from_state(ctx.session.state)
-        table_fqn = await workspace_manager.get_table_fqn(table) or "N/A"
-
-        return (
-            f"Table Information:\n"
-            f"ID: {table['id']}\n"
-            f"Name: {table['name']}\n"
-            f"Primary Key: {', '.join(table['primaryKey']) if table['primaryKey'] else 'None'}\n"
-            f"Created: {table['created']}\n"
-            f"Row Count: {table['rowsCount']}\n"
-            f"Data Size: {table['dataSizeBytes']} bytes\n"
-            f"Columns: {', '.join(str(ci) for ci in column_info)}\n"
-            f"Fully qualified table name: {table_fqn.snowflake_fqn}"
-=======
-        db_path_manager = ctx.session.state["db_path_manager"]
-        assert isinstance(db_path_manager, DatabasePathManager)
+        table_fqn = await workspace_manager.get_table_fqn(raw_table)
 
         return TableDetail(
             **raw_table,
             column_identifiers=column_info,
-            db_identifier=db_path_manager.get_table_db_path(raw_table),
->>>>>>> 84b95f08
+            fully_qualified_table_name=table_fqn.snowflake_fqn,
         )
 
     @mcp.tool()
@@ -315,23 +211,9 @@
         bucket_id: Annotated[str, Field(description="Unique ID of the bucket.")], ctx: Context
     ) -> list[TableDetail]:
         """List all tables in a specific bucket with their basic information."""
-<<<<<<< HEAD
-        client = KeboolaClient.from_state(ctx.session.state)
-        tables = cast(List[Dict[str, Any]], client.storage_client.buckets.list_tables(bucket_id))
-        return "\n".join(
-            f"Table ID: {table['id']}\n"
-            f"Table Name: {table.get('name', 'N/A')}\n"
-            f"Rows: {table.get('rowsCount', 'N/A')}\n"
-            f"Size: {table.get('dataSizeBytes', 'N/A')} bytes\n"
-            f"Columns: {', '.join(table.get('columns', []))}\n"
-            f"---"
-            for table in tables
-=======
-        client = ctx.session.state["sapi_client"]
-        assert isinstance(client, KeboolaClient)
+        client = KeboolaClient.from_state(ctx.session.state)
         raw_tables = cast(
             List[Dict[str, Any]], client.storage_client.buckets.list_tables(bucket_id)
->>>>>>> 84b95f08
         )
         return [TableDetail(**raw_table) for raw_table in raw_tables]
 
