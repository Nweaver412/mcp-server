from unittest.mock import MagicMock

import pytest
from kbcstorage.client import Client
from mcp.server.fastmcp import Context

<<<<<<< HEAD
from keboola_mcp_server.client import JobsQueue, KeboolaClient

=======
from keboola_mcp_server.client import KeboolaClient
from keboola_mcp_server.mcp import StatefullServerSession
>>>>>>> 5437c75d
from keboola_mcp_server.sql_tools import WorkspaceManager


@pytest.fixture
<<<<<<< HEAD
def keboola_client() -> KeboolaClient:
    """Create a mock jobs client."""
    mock_client = MagicMock(spec=KeboolaClient)
    mock_client.storage_client = MagicMock(spec=Client)
    mock_client.jobs_queue = MagicMock(spec=JobsQueue)
    return mock_client
=======
def keboola_client(mocker) -> KeboolaClient:
    """Creates mocked `KeboolaClient` instance."""
    client = mocker.AsyncMock(KeboolaClient)
    client.storage_client = mocker.AsyncMock(Client)
    return client
>>>>>>> 5437c75d


@pytest.fixture()
def empty_context(mocker) -> Context:
    """Creates the mocked `mcp.server.fastmcp.Context` instance with the `StatefullServerSession` and empty state."""
    ctx = mocker.MagicMock(Context)
    ctx.session = (session := mocker.MagicMock(StatefullServerSession))
    type(session).state = (state := mocker.PropertyMock())
    state.return_value = {}
    return ctx


@pytest.fixture
def mcp_context_client(keboola_client: KeboolaClient, empty_context: Context) -> Context:
    """Fills the empty_context's state with the `KeboolaClient` and `WorkspaceManager` mocks."""
    empty_context.session.state[WorkspaceManager.STATE_KEY] = MagicMock(spec=WorkspaceManager)
    empty_context.session.state[KeboolaClient.STATE_KEY] = keboola_client
    return empty_context<|MERGE_RESOLUTION|>--- conflicted
+++ resolved
@@ -4,31 +4,19 @@
 from kbcstorage.client import Client
 from mcp.server.fastmcp import Context
 
-<<<<<<< HEAD
+
 from keboola_mcp_server.client import JobsQueue, KeboolaClient
-
-=======
-from keboola_mcp_server.client import KeboolaClient
 from keboola_mcp_server.mcp import StatefullServerSession
->>>>>>> 5437c75d
 from keboola_mcp_server.sql_tools import WorkspaceManager
 
 
 @pytest.fixture
-<<<<<<< HEAD
-def keboola_client() -> KeboolaClient:
-    """Create a mock jobs client."""
-    mock_client = MagicMock(spec=KeboolaClient)
-    mock_client.storage_client = MagicMock(spec=Client)
-    mock_client.jobs_queue = MagicMock(spec=JobsQueue)
-    return mock_client
-=======
 def keboola_client(mocker) -> KeboolaClient:
     """Creates mocked `KeboolaClient` instance."""
     client = mocker.AsyncMock(KeboolaClient)
     client.storage_client = mocker.AsyncMock(Client)
+    client.jobs_queue = mocker.MagicMock(JobsQueue)
     return client
->>>>>>> 5437c75d
 
 
 @pytest.fixture()
