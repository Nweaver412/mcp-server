from dataclasses import asdict
from typing import Annotated, Any

import pytest
from fastmcp import Client, Context
from mcp.types import TextContent
from pydantic import Field

from keboola_mcp_server.client import KeboolaClient
from keboola_mcp_server.config import Config
from keboola_mcp_server.mcp import (
    ServerState,
    with_session_state,
)
from keboola_mcp_server.server import (
    create_server,
)
from keboola_mcp_server.tools.components import (
    RETRIEVE_TRANSFORMATIONS_CONFIGURATIONS_TOOL_NAME,
)
from keboola_mcp_server.tools.workspace import WorkspaceManager


class TestServer:
    @pytest.mark.asyncio
    async def test_list_tools(self):
        server = create_server()
        tools = await server.get_tools()
        assert sorted(tool.name for tool in tools.values()) == [
            'create_component_root_configuration',
            'create_component_row_configuration',
            'create_flow',
            'create_sql_transformation',
            'docs_query',
            'find_component_id',
            'get_bucket_detail',
            'get_component',
            'get_component_configuration',
            'get_component_configuration_examples',
            'get_flow_detail',
            'get_job_detail',
            'get_sql_dialect',
            'get_table_detail',
            'query_table',
            'retrieve_bucket_tables',
            'retrieve_buckets',
<<<<<<< HEAD
            RETRIEVE_COMPONENTS_CONFIGURATIONS_TOOL_NAME,
            'retrieve_flows',
=======
            'retrieve_components_configurations',
>>>>>>> 6cfd10c0
            'retrieve_jobs',
            RETRIEVE_TRANSFORMATIONS_CONFIGURATIONS_TOOL_NAME,
            'start_job',
            'update_bucket_description',
            'update_column_description',
            'update_component_root_configuration',
            'update_component_row_configuration',
            'update_flow',
            'update_sql_transformation_configuration',
            'update_table_description',
        ]

    @pytest.mark.asyncio
    async def test_tools_have_descriptions(self):
        server = create_server()
        tools = await server.get_tools()

        missing_descriptions: list[str] = []
        for tool in tools.values():
            if not tool.description:
                missing_descriptions.append(tool.name)

        missing_descriptions.sort()
        assert not missing_descriptions, f'These tools have no description: {missing_descriptions}'


@pytest.mark.asyncio
@pytest.mark.parametrize(
    ('config', 'envs'),
    [
        (  # config params in Config class
            Config(
                storage_token='SAPI_1234',
                storage_api_url='http://connection.sapi',
                workspace_schema='WORKSPACE_1234'
            ),
            {}
        ),
        (  # config params in the OS environment
            Config(),
            {
                'KBC_STORAGE_TOKEN': 'SAPI_1234',
                'KBC_STORAGE_API_URL': 'http://connection.sapi',
                'KBC_WORKSPACE_SCHEMA': 'WORKSPACE_1234'
            }
        ),
        (  # config params mixed up in both the Config class and the OS environment
            Config(storage_api_url='http://connection.sapi'),
            {
                'KBC_STORAGE_TOKEN': 'SAPI_1234',
                'KBC_WORKSPACE_SCHEMA': 'WORKSPACE_1234'
            }
        ),
        (  # the OS environment overrides the initial Config class
            Config(storage_token='foo-bar', storage_api_url='http://connection.sapi', workspace_schema='xyz_123'),
            {
                'KBC_STORAGE_TOKEN': 'SAPI_1234',
                'KBC_WORKSPACE_SCHEMA': 'WORKSPACE_1234'
            }
        ),
        # TODO: Also test values obtained from an HTTP request.
    ],
)
async def test_with_session_state(config: Config, envs: dict[str, Any], mocker):
    expected_param_description = 'Parameter 1 description'

    @with_session_state()
    async def assessed_function(
        ctx: Context, param: Annotated[str, Field(description=expected_param_description)]
    ) -> str:
        """custom text"""
        assert hasattr(ctx.session, 'state')

        keboola_client = KeboolaClient.from_state(ctx.session.state)
        assert keboola_client is not None
        assert keboola_client.token == 'SAPI_1234'

        workspace_manager = WorkspaceManager.from_state(ctx.session.state)
        assert workspace_manager is not None
        assert workspace_manager._workspace_schema == 'WORKSPACE_1234'

        return param

    # create MCP server with the initial Config
    mcp = create_server(config)
    tools_count = len(await mcp.get_tools())
    mcp.add_tool(assessed_function, name='assessed-function')

    # mock the environment variables
    os_mock = mocker.patch('keboola_mcp_server.mcp.os')
    os_mock.environ = envs

    # running the server as stdio transport through client
    async with Client(mcp) as client:
        tools = await client.list_tools()
        assert len(tools) == tools_count + 1  # plus the one we've added in this test
        assert tools[-1].name == 'assessed-function'
        assert tools[-1].description == 'custom text'
        # check if the inputSchema contains the expected param description
        assert expected_param_description in str(tools[-1].inputSchema)
        result = await client.call_tool('assessed-function', {'param': 'value'})
        assert isinstance(result[0], TextContent)
        assert result[0].text == 'value'


@pytest.mark.asyncio
@pytest.mark.parametrize(
    ('os_environ_params', 'expected_params'),
    [
        # no params in os.environ, tokens as in the config
        ({}, {'storage_token': 'test-storage-token', 'workspace_schema': 'test-workspace-schema'}),
        # params in os.environ, tokens configured from os.environ, missing from the config
        (
            {'storage_token': 'test-storage-token-2'},
            {'storage_token': 'test-storage-token-2', 'workspace_schema': 'test-workspace-schema'},
        ),
    ],
)
async def test_keboola_injection_and_lifespan(
    mocker, os_environ_params: dict[str, str], expected_params: dict[str, str]
):
    """
    Test that the KeboolaClient and WorkspaceManager are injected into the context and that the lifespan of the client
    is managed by the server.
    Test that the ServerState is properly initialized and that the client and workspace are properly disposed of.
    """
    cfg_dict = {
        'storage_token': 'test-storage-token',
        'workspace_schema': 'test-workspace-schema',
        'storage_api_url': 'https://connection.keboola.com',
        'transport': 'stdio',
    }
    config = Config.from_dict(cfg_dict)

    mocker.patch('keboola_mcp_server.mcp.os.environ', os_environ_params)

    server = create_server(config)

    @with_session_state()
    async def assessed_function(ctx: Context, param: str) -> str:
        assert hasattr(ctx.session, 'state')
        client = KeboolaClient.from_state(ctx.session.state)
        assert isinstance(client, KeboolaClient)
        workspace = WorkspaceManager.from_state(ctx.session.state)
        assert isinstance(workspace, WorkspaceManager)

        # check the server state life_span
        server_state = ServerState.from_context(ctx)
        assert asdict(server_state.config) == asdict(config)

        assert client.token == expected_params['storage_token']
        assert workspace._workspace_schema == expected_params['workspace_schema']

        return param

    server.add_tool(assessed_function, name='assessed_function')

    async with Client(server) as client:
        result = await client.call_tool('assessed_function', {'param': 'value'})
        assert isinstance(result[0], TextContent)
        assert result[0].text == 'value'<|MERGE_RESOLUTION|>--- conflicted
+++ resolved
@@ -44,12 +44,8 @@
             'query_table',
             'retrieve_bucket_tables',
             'retrieve_buckets',
-<<<<<<< HEAD
-            RETRIEVE_COMPONENTS_CONFIGURATIONS_TOOL_NAME,
+            'retrieve_components_configurations',
             'retrieve_flows',
-=======
-            'retrieve_components_configurations',
->>>>>>> 6cfd10c0
             'retrieve_jobs',
             RETRIEVE_TRANSFORMATIONS_CONFIGURATIONS_TOOL_NAME,
             'start_job',
