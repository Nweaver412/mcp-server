--- conflicted
+++ resolved
@@ -14,12 +14,8 @@
         server = create_server()
         tools = await server.list_tools()
         assert sorted(t.name for t in tools) == [
-<<<<<<< HEAD
             "create_sql_transformation",
-            "get_bucket_metadata",
-=======
             "get_bucket_detail",
->>>>>>> 254d2c8a
             GET_COMPONENT_CONFIGURATION_DETAILS_TOOL_NAME,
             "get_job_detail",
             "get_sql_dialect",
